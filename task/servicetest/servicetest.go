// Package servicetest provides tests to ensure that implementations of
// platform/task/backend.Store and platform/task/backend.LogReader meet the requirements of platform.TaskService.
//
// Consumers of this package must import query/builtin.
// This package does not import it directly, to avoid requiring it too early.
package servicetest

import (
	"context"
	"fmt"
	"math"
	"runtime"
	"sync"
	"testing"
	"time"

	"github.com/google/go-cmp/cmp"
	platform "github.com/influxdata/influxdb"
	"github.com/influxdata/influxdb/snowflake"
	"github.com/influxdata/influxdb/task"
	"github.com/influxdata/influxdb/task/backend"
	"github.com/influxdata/influxdb/task/options"
)

func init() {
	// TODO(mr): remove as part of https://github.com/influxdata/platform/issues/484.
	options.EnableScriptCacheForTest()
}

// BackendComponentFactory is supplied by consumers of the adaptertest package,
// to provide the values required to constitute a PlatformAdapter.
// The provided context.CancelFunc is called after the test,
// and it is the implementer's responsibility to clean up after that is called.
//
// If creating the System fails, the implementer should call t.Fatal.
type BackendComponentFactory func(t *testing.T) (*System, context.CancelFunc)

// TestTaskService should be called by consumers of the servicetest package.
// This will call fn once to create a single platform.TaskService
// used across all subtests in TestTaskService.
func TestTaskService(t *testing.T, fn BackendComponentFactory) {
	sys, cancel := fn(t)
	defer cancel()
	if sys.TaskServiceFunc == nil {
		sys.ts = task.PlatformAdapter(sys.S, sys.LR, sys.Sch)
	} else {
		sys.ts = sys.TaskServiceFunc()
	}

	t.Run("TaskService", func(t *testing.T) {
		// We're running the subtests in parallel, but if we don't use this wrapper,
		// the defer cancel() call above would return before the parallel subtests completed.
		//
		// Running the subtests in parallel might make them slightly faster,
		// but more importantly, it should exercise concurrency to catch data races.

		t.Run("Task CRUD", func(t *testing.T) {
			t.Parallel()
			testTaskCRUD(t, sys)
		})

		t.Run("Task Runs", func(t *testing.T) {
			t.Parallel()
			testTaskRuns(t, sys)
		})

		t.Run("Task Concurrency", func(t *testing.T) {
			if testing.Short() {
				t.Skip("skipping in short mode")
			}
			t.Parallel()
			testTaskConcurrency(t, sys)
		})

		t.Run("Task Meta Updates", func(t *testing.T) {
			t.Parallel()
			testMetaUpdate(t, sys)
		})
	})
}

// System, as in "system under test", encapsulates the required parts of a platform.TaskAdapter
// (the underlying Store, LogReader, and LogWriter) for low-level operations.
type System struct {
	S   backend.Store
	LR  backend.LogReader
	LW  backend.LogWriter
	Sch backend.Scheduler

	// Set this context, to be used in tests, so that any spawned goroutines watching Ctx.Done()
	// will clean up after themselves.
	Ctx context.Context

	// Override for how to create a TaskService.
	// Most callers should leave this nil, in which case the tests will call task.PlatformAdapter.
	TaskServiceFunc func() platform.TaskService

	// Override for accessing credentials for an individual test.
	// Callers can leave this nil and the test will create its own random IDs for each test.
	// However, if the system needs to verify a token, organization, or user,
	// the caller should set this value and return valid IDs and a token.
	// It is safe if this returns the same values every time it is called.
	CredsFunc func() (orgID, userID platform.ID, token string, err error)

	// Underlying task service, initialized inside TestTaskService,
	// either by instantiating a PlatformAdapter directly or by calling TaskServiceFunc.
	ts platform.TaskService
}

func testTaskCRUD(t *testing.T, sys *System) {
	orgID := idGen.ID()
	userID := idGen.ID()

	// Create a task.
	task := &platform.Task{Organization: orgID, Owner: platform.User{ID: userID}, Flux: fmt.Sprintf(scriptFmt, 0)}
	if err := sys.ts.CreateTask(sys.Ctx, task); err != nil {
		t.Fatal(err)
	}
	if !task.ID.Valid() {
		t.Fatal("no task ID set")
	}

	// Look up a task the different ways we can.
	// Map of method name to found task.
	found := make(map[string]*platform.Task)

	// Find by ID should return the right task.
	f, err := sys.ts.FindTaskByID(sys.Ctx, task.ID)
	if err != nil {
		t.Fatal(err)
	}
	found["FindTaskByID"] = f

	fs, _, err := sys.ts.FindTasks(sys.Ctx, platform.TaskFilter{Organization: &orgID})
	if err != nil {
		t.Fatal(err)
	}
	if len(fs) != 1 {
		t.Fatalf("expected 1 task returned, got %d: %#v", len(fs), fs)
	}
	found["FindTasks with Organization filter"] = fs[0]

	fs, _, err = sys.ts.FindTasks(sys.Ctx, platform.TaskFilter{User: &userID})
	if err != nil {
		t.Fatal(err)
	}
	if len(fs) != 1 {
		t.Fatalf("expected 1 task returned, got %d: %#v", len(fs), fs)
	}
	found["FindTasks with User filter"] = fs[0]

	for fn, f := range found {
		if f.Organization != orgID {
			t.Fatalf("%s: wrong organization returned; want %s, got %s", fn, orgID.String(), f.Organization.String())
		}
		if f.Owner.ID != userID {
			t.Fatalf("%s: wrong user returned; want %s, got %s", fn, userID.String(), f.Owner.ID.String())
		}

		if f.Name != "task #0" {
			t.Fatalf(`%s: wrong name returned; want "task #0", got %q`, fn, f.Name)
		}
		if f.Cron != "* * * * *" {
			t.Fatalf(`%s: wrong cron returned; want "* * * * *", got %q`, fn, f.Cron)
		}
		if f.Offset != "5s" {
			t.Fatalf(`%s: wrong offset returned; want "5s", got %q`, fn, f.Offset)
		}
		if f.Every != "" {
			t.Fatalf(`%s: wrong every returned; want "", got %q`, fn, f.Every)
		}
		if f.Status != string(backend.DefaultTaskStatus) {
			t.Fatalf(`%s: wrong default task status; want %q, got %q`, fn, backend.DefaultTaskStatus, f.Status)
		}
	}

	// Update task: script only.
	newFlux := fmt.Sprintf(scriptFmt, 99)
	origID := f.ID
	f, err = sys.ts.UpdateTask(sys.Ctx, origID, platform.TaskUpdate{Flux: &newFlux})
	if err != nil {
		t.Fatal(err)
	}

	if origID != f.ID {
		t.Fatalf("task ID unexpectedly changed during update, from %s to %s", origID.String(), f.ID.String())
	}
	if f.Flux != newFlux {
		t.Fatalf("wrong flux from update; want %q, got %q", newFlux, f.Flux)
	}
	if f.Status != string(backend.TaskActive) {
		t.Fatalf("expected task to be created active, got %q", f.Status)
	}

	// Update task: status only.
	newStatus := string(backend.TaskInactive)
	f, err = sys.ts.UpdateTask(sys.Ctx, origID, platform.TaskUpdate{Status: &newStatus})
	if err != nil {
		t.Fatal(err)
	}
	if f.Flux != newFlux {
		t.Fatalf("flux unexpected updated: %s", f.Flux)
	}
	if f.Status != newStatus {
		t.Fatalf("expected task status to be inactive, got %q", f.Status)
	}

	// Update task: reactivate status and update script.
	newStatus = string(backend.TaskActive)
	newFlux = fmt.Sprintf(scriptFmt, 98)
	f, err = sys.ts.UpdateTask(sys.Ctx, origID, platform.TaskUpdate{Flux: &newFlux, Status: &newStatus})
	if err != nil {
		t.Fatal(err)
	}
	if f.Flux != newFlux {
		t.Fatalf("flux unexpected updated: %s", f.Flux)
	}
	if f.Status != newStatus {
		t.Fatalf("expected task status to be inactive, got %q", f.Status)
	}

	// Update task: just update an option.
	newStatus = string(backend.TaskActive)
	newFlux = fmt.Sprintf(scriptDifferentName, 98)
	f, err = sys.ts.UpdateTask(sys.Ctx, origID, platform.TaskUpdate{Options: options.Options{Name: "task-changed #98"}})
	if err != nil {
		t.Fatal(err)
	}
	if f.Flux != newFlux {
		diff := cmp.Diff(f.Flux, newFlux)
		t.Fatalf("flux unexpected updated: %s", diff)
	}
	if f.Status != newStatus {
		t.Fatalf("expected task status to be active, got %q", f.Status)
	}

	// Delete task.
	if err := sys.ts.DeleteTask(sys.Ctx, origID); err != nil {
		t.Fatal(err)
	}

	// Task should not be returned.
	if _, err := sys.ts.FindTaskByID(sys.Ctx, origID); err != backend.ErrTaskNotFound {
		t.Fatalf("expected %v, got %v", backend.ErrTaskNotFound, err)
	}
}

func testMetaUpdate(t *testing.T, sys *System) {
	orgID, userID, _ := creds(t, sys)

	task := &platform.Task{Organization: orgID, Owner: platform.User{ID: userID}, Flux: fmt.Sprintf(scriptFmt, 0)}
	if err := sys.ts.CreateTask(sys.Ctx, task); err != nil {
		t.Fatal(err)
	}

	now := time.Now()
	st, err := sys.ts.FindTaskByID(sys.Ctx, task.ID)
	if err != nil {
		t.Fatal(err)
	}

	ti, err := time.Parse(time.RFC3339, st.LatestCompleted)
	if err != nil {
		t.Fatal(err)
	}

	if now.Sub(ti) > 10*time.Second {
		t.Fatalf("latest completed not accurate, expected: ~%s, got %s", now, ti)
	}

	requestedAtUnix := time.Now().Add(5 * time.Minute).UTC().Unix()

	rc, err := sys.S.CreateNextRun(sys.Ctx, task.ID, requestedAtUnix)
	if err != nil {
		t.Fatal(err)
	}

	if err := sys.S.FinishRun(sys.Ctx, task.ID, rc.Created.RunID); err != nil {
		t.Fatal(err)
	}

	st2, err := sys.ts.FindTaskByID(sys.Ctx, task.ID)
	if err != nil {
		t.Fatal(err)
	}

	if st2.LatestCompleted <= st.LatestCompleted {
		t.Fatalf("executed task has not updated latest complete: expected > %s", st2.LatestCompleted)
	}
}

func testTaskRuns(t *testing.T, sys *System) {
	orgID, userID, _ := creds(t, sys)

	t.Run("FindRuns and FindRunByID", func(t *testing.T) {
		t.Parallel()

		// Script is set to run every minute. The platform adapter is currently hardcoded to schedule after "now",
		// which makes timing of runs somewhat difficult.
		task := &platform.Task{Organization: orgID, Owner: platform.User{ID: userID}, Flux: fmt.Sprintf(scriptFmt, 0)}
		if err := sys.ts.CreateTask(sys.Ctx, task); err != nil {
			t.Fatal(err)
		}
		st, err := sys.S.FindTaskByID(sys.Ctx, task.ID)
		if err != nil {
			t.Fatal(err)
		}

		requestedAtUnix := time.Now().Add(5 * time.Minute).UTC().Unix() // This should guarantee we can make two runs.

		rc0, err := sys.S.CreateNextRun(sys.Ctx, task.ID, requestedAtUnix)
		if err != nil {
			t.Fatal(err)
		}
		if rc0.Created.TaskID != task.ID {
			t.Fatalf("wrong task ID on created task: got %s, want %s", rc0.Created.TaskID, task.ID)
		}

		startedAt := time.Now().UTC()

		// Update the run state to Started; normally the scheduler would do this.
		rlb0 := backend.RunLogBase{
			Task:            st,
			RunID:           rc0.Created.RunID,
			RunScheduledFor: rc0.Created.Now,
			RequestedAt:     requestedAtUnix,
		}
		if err := sys.LW.UpdateRunState(sys.Ctx, rlb0, startedAt, backend.RunStarted); err != nil {
			t.Fatal(err)
		}

		rc1, err := sys.S.CreateNextRun(sys.Ctx, task.ID, requestedAtUnix)
		if err != nil {
			t.Fatal(err)
		}
		if rc1.Created.TaskID != task.ID {
			t.Fatalf("wrong task ID on created task: got %s, want %s", rc1.Created.TaskID, task.ID)
		}

		// Update the run state to Started; normally the scheduler would do this.
		rlb1 := backend.RunLogBase{
			Task:            st,
			RunID:           rc1.Created.RunID,
			RunScheduledFor: rc1.Created.Now,
			RequestedAt:     requestedAtUnix,
		}
		if err := sys.LW.UpdateRunState(sys.Ctx, rlb1, startedAt, backend.RunStarted); err != nil {
			t.Fatal(err)
		}
		// Mark the second run finished.
		if err := sys.S.FinishRun(sys.Ctx, task.ID, rlb1.RunID); err != nil {
			t.Fatal(err)
		}
		if err := sys.LW.UpdateRunState(sys.Ctx, rlb1, startedAt.Add(time.Second), backend.RunSuccess); err != nil {
			t.Fatal(err)
		}

		runs, _, err := sys.ts.FindRuns(sys.Ctx, platform.RunFilter{Org: &orgID, Task: &task.ID})
		if err != nil {
			t.Fatal(err)
		}
		if len(runs) != 2 {
			t.Fatalf("expected 2 runs, got %v", runs)
		}
		if runs[0].ID != rc0.Created.RunID {
			t.Fatalf("retrieved wrong run ID; want %s, got %s", rc0.Created.RunID, runs[0].ID)
		}
		if exp := startedAt.Format(time.RFC3339Nano); runs[0].StartedAt != exp {
			t.Fatalf("unexpectedStartedAt; want %s, got %s", exp, runs[0].StartedAt)
		}
		if runs[0].Status != backend.RunStarted.String() {
			t.Fatalf("unexpected run status; want %s, got %s", backend.RunStarted.String(), runs[0].Status)
		}
		if runs[0].FinishedAt != "" {
			t.Fatalf("expected empty FinishedAt, got %q", runs[0].FinishedAt)
		}

		if runs[1].ID != rc1.Created.RunID {
			t.Fatalf("retrieved wrong run ID; want %s, got %s", rc1.Created.RunID, runs[1].ID)
		}
		if runs[1].StartedAt != runs[0].StartedAt {
			t.Fatalf("unexpected StartedAt; want %s, got %s", runs[0].StartedAt, runs[1].StartedAt)
		}
		if runs[1].Status != backend.RunSuccess.String() {
			t.Fatalf("unexpected run status; want %s, got %s", backend.RunSuccess.String(), runs[0].Status)
		}
		if exp := startedAt.Add(time.Second).Format(time.RFC3339Nano); runs[1].FinishedAt != exp {
			t.Fatalf("unexpected FinishedAt; want %s, got %s", exp, runs[1].FinishedAt)
		}

		// look for a run that doesn't exit.
		_, err = sys.ts.FindRunByID(sys.Ctx, task.ID, platform.ID(math.MaxUint64))
		if err == nil {
			t.Fatalf("expected %s but got %s instead", backend.ErrRunNotFound, err)
		}

		// look for a taskID that doesn't exist.
		_, err = sys.ts.FindRunByID(sys.Ctx, platform.ID(math.MaxUint64), runs[0].ID)
		if err == nil {
			t.Fatalf("expected %s but got %s instead", backend.ErrRunNotFound, err)
		}

		foundRun0, err := sys.ts.FindRunByID(sys.Ctx, task.ID, runs[0].ID)
		if err != nil {
			t.Fatal(err)
		}

		if diff := cmp.Diff(foundRun0, runs[0]); diff != "" {
			t.Fatalf("difference between listed run and found run: %s", diff)
		}

		foundRun1, err := sys.ts.FindRunByID(sys.Ctx, task.ID, runs[1].ID)
		if err != nil {
			t.Fatal(err)
		}
		if diff := cmp.Diff(foundRun1, runs[1]); diff != "" {
			t.Fatalf("difference between listed run and found run: %s", diff)
		}
	})

	t.Run("RetryRun", func(t *testing.T) {
		t.Parallel()

		// Script is set to run every minute. The platform adapter is currently hardcoded to schedule after "now",
		// which makes timing of runs somewhat difficult.
		task := &platform.Task{Organization: orgID, Owner: platform.User{ID: userID}, Flux: fmt.Sprintf(scriptFmt, 0)}
		if err := sys.ts.CreateTask(sys.Ctx, task); err != nil {
			t.Fatal(err)
		}
		st, err := sys.S.FindTaskByID(sys.Ctx, task.ID)
		if err != nil {
			t.Fatal(err)
		}

		// Non-existent ID should return the right error.
		_, err = sys.ts.RetryRun(sys.Ctx, task.ID, platform.ID(math.MaxUint64))
		if err != backend.ErrRunNotFound {
			t.Errorf("expected retrying run that doesn't exist to return %v, got %v", backend.ErrRunNotFound, err)
		}

		requestedAtUnix := time.Now().Add(5 * time.Minute).UTC().Unix() // This should guarantee we can make a run.

		rc, err := sys.S.CreateNextRun(sys.Ctx, task.ID, requestedAtUnix)
		if err != nil {
			t.Fatal(err)
		}
		if rc.Created.TaskID != task.ID {
			t.Fatalf("wrong task ID on created task: got %s, want %s", rc.Created.TaskID, task.ID)
		}

		startedAt := time.Now().UTC()

		// Update the run state to Started then Failed; normally the scheduler would do this.
		rlb := backend.RunLogBase{
			Task:            st,
			RunID:           rc.Created.RunID,
			RunScheduledFor: rc.Created.Now,
			RequestedAt:     requestedAtUnix,
		}
		if err := sys.LW.UpdateRunState(sys.Ctx, rlb, startedAt, backend.RunStarted); err != nil {
			t.Fatal(err)
		}
		if err := sys.S.FinishRun(sys.Ctx, task.ID, rlb.RunID); err != nil {
			t.Fatal(err)
		}
		if err := sys.LW.UpdateRunState(sys.Ctx, rlb, startedAt.Add(time.Second), backend.RunFail); err != nil {
			t.Fatal(err)
		}

		// Now retry the run.
		m, err := sys.ts.RetryRun(sys.Ctx, task.ID, rlb.RunID)
		if err != nil {
			t.Fatal(err)
		}
		if m.TaskID != task.ID {
			t.Fatalf("wrong task ID on retried run: got %s, want %s", m.TaskID, task.ID)
		}
		if m.Status != "scheduled" {
			t.Fatal("expected new retried run to have status of scheduled")
		}
		nowTime, err := time.Parse(time.RFC3339, m.ScheduledFor)
		if err != nil {
			t.Fatalf("expected scheduledFor to be a parsable time in RFC3339, but got %s", m.ScheduledFor)
		}
		if nowTime.Unix() != rc.Created.Now {
			t.Fatalf("wrong scheduledFor on task: got %s, want %s", m.ScheduledFor, time.Unix(rc.Created.Now, 0).Format(time.RFC3339))
		}

		// Ensure the retry is added on the store task meta.
		meta, err := sys.S.FindTaskMetaByID(sys.Ctx, task.ID)
		if err != nil {
			t.Fatal(err)
		}

		found := false
		for _, mr := range meta.ManualRuns {
			if mr.Start == mr.End && mr.Start == rc.Created.Now {
				found = true
				break
			}
		}
		if !found {
			t.Fatalf("didn't find matching manual run after successful RetryRun call; got: %v", meta.ManualRuns)
		}

		exp := backend.RequestStillQueuedError{Start: rc.Created.Now, End: rc.Created.Now}

		// Retrying a run which has been queued but not started, should be rejected.
		if _, err = sys.ts.RetryRun(sys.Ctx, task.ID, rlb.RunID); err != exp {
			t.Fatalf("subsequent retry should have been rejected with %v; got %v", exp, err)
		}
	})

	t.Run("ForceRun", func(t *testing.T) {
		t.Parallel()

		task := &platform.Task{Organization: orgID, Owner: platform.User{ID: userID}, Flux: fmt.Sprintf(scriptFmt, 0)}
		if err := sys.ts.CreateTask(sys.Ctx, task); err != nil {
			t.Fatal(err)
		}

		beforeForce := time.Now().Unix()
		const scheduledFor = 77
		forcedRun, err := sys.ts.ForceRun(sys.Ctx, task.ID, scheduledFor)
		if err != nil {
			t.Fatal(err)
		}
		afterForce := time.Now().Unix()

		m, err := sys.S.FindTaskMetaByID(sys.Ctx, task.ID)
		if err != nil {
			t.Fatal(err)
		}

		if len(m.ManualRuns) != 1 {
			t.Fatalf("expected 1 manual run created, got: %#v", m.ManualRuns)
		}

		if rid := platform.ID(m.ManualRuns[0].RunID); rid != forcedRun.ID {
			t.Fatalf("expected run ID %s, got %s", forcedRun.ID, rid)
		}

		if requestedAt := m.ManualRuns[0].RequestedAt; requestedAt < beforeForce || requestedAt > afterForce {
			t.Fatalf("expected run RequestedAt to be in [%d, %d]; got %d", beforeForce, afterForce, requestedAt)
		}

		exp := backend.RequestStillQueuedError{Start: scheduledFor, End: scheduledFor}

		// Forcing the same run before it's executed should be rejected.
		if _, err = sys.ts.ForceRun(sys.Ctx, task.ID, scheduledFor); err != exp {
			t.Fatalf("subsequent force should have been rejected with %v; got %v", exp, err)
		}
	})

	t.Run("FindLogs", func(t *testing.T) {
		t.Parallel()

		task := &platform.Task{Organization: orgID, Owner: platform.User{ID: userID}, Flux: fmt.Sprintf(scriptFmt, 0)}
		if err := sys.ts.CreateTask(sys.Ctx, task); err != nil {
			t.Fatal(err)
		}
		st, err := sys.S.FindTaskByID(sys.Ctx, task.ID)
		if err != nil {
			t.Fatal(err)
		}

		requestedAtUnix := time.Now().Add(5 * time.Minute).UTC().Unix() // This should guarantee we can make a run.

		// Create two runs.
		rc1, err := sys.S.CreateNextRun(sys.Ctx, task.ID, requestedAtUnix)
		if err != nil {
			t.Fatal(err)
		}
		rlb1 := backend.RunLogBase{
			Task:            st,
			RunID:           rc1.Created.RunID,
			RunScheduledFor: rc1.Created.Now,
			RequestedAt:     requestedAtUnix,
		}
		if err := sys.LW.UpdateRunState(sys.Ctx, rlb1, time.Now(), backend.RunStarted); err != nil {
			t.Fatal(err)
		}

		rc2, err := sys.S.CreateNextRun(sys.Ctx, task.ID, requestedAtUnix)
		if err != nil {
			t.Fatal(err)
		}
		rlb2 := backend.RunLogBase{
			Task:            st,
			RunID:           rc2.Created.RunID,
			RunScheduledFor: rc2.Created.Now,
			RequestedAt:     requestedAtUnix,
		}
		if err := sys.LW.UpdateRunState(sys.Ctx, rlb2, time.Now(), backend.RunStarted); err != nil {
			t.Fatal(err)
		}

		// Add a log for the first run.
		log1Time := time.Now().UTC()
		if err := sys.LW.AddRunLog(sys.Ctx, rlb1, log1Time, "entry 1"); err != nil {
			t.Fatal(err)
		}

		// Ensure it is returned when filtering logs by run ID.
		logs, err := sys.LR.ListLogs(sys.Ctx, platform.LogFilter{
			Org:  &orgID,
			Task: &task.ID,
			Run:  &rc1.Created.RunID,
		})
		if err != nil {
			t.Fatal(err)
		}

		expLine1 := platform.Log(log1Time.Format(time.RFC3339Nano) + ": entry 1")
		exp := []platform.Log{expLine1}
		if diff := cmp.Diff(logs, exp); diff != "" {
			t.Fatalf("unexpected log: -got/+want: %s", diff)
		}

		// Add a log for the second run.
		log2Time := time.Now().UTC()
		if err := sys.LW.AddRunLog(sys.Ctx, rlb2, log2Time, "entry 2"); err != nil {
			t.Fatal(err)
		}

		// Ensure both returned when filtering logs by task ID.
		logs, err = sys.LR.ListLogs(sys.Ctx, platform.LogFilter{
			Org:  &orgID,
			Task: &task.ID,
		})
		if err != nil {
			t.Fatal(err)
		}

		expLine2 := platform.Log(log2Time.Format(time.RFC3339Nano) + ": entry 2")
		exp = []platform.Log{expLine1, expLine2}
		if diff := cmp.Diff(logs, exp); diff != "" {
			t.Fatalf("unexpected log: -got/+want: %s", diff)
		}
	})
}

func testTaskConcurrency(t *testing.T, sys *System) {
	orgID, userID, _ := creds(t, sys)

	const numTasks = 450 // Arbitrarily chosen to get a reasonable count of concurrent creates and deletes.
	taskCh := make(chan *platform.Task, numTasks)

	// Since this test is run in parallel with other tests,
	// we need to keep a whitelist of IDs that are okay to delete.
	// This only matters when the creds function returns an identical user/org from another test.
	var idMu sync.Mutex
	taskIDs := make(map[platform.ID]struct{})

	var createWg sync.WaitGroup
	for i := 0; i < runtime.GOMAXPROCS(0); i++ {
		createWg.Add(1)
		go func() {
			defer createWg.Done()
			for task := range taskCh {
				if err := sys.ts.CreateTask(sys.Ctx, task); err != nil {
					t.Errorf("error creating task: %v", err)
				}
				idMu.Lock()
				taskIDs[task.ID] = struct{}{}
				idMu.Unlock()
			}
		}()
	}

	// Signal for non-creator goroutines to stop.
	quitCh := make(chan struct{})
	go func() {
		createWg.Wait()
		close(quitCh)
	}()

	var extraWg sync.WaitGroup
	// Get all the tasks, and delete the first one we find.
	extraWg.Add(1)
	go func() {
		defer extraWg.Done()

		deleted := 0
		defer func() {
			t.Logf("Concurrently deleted %d tasks", deleted)
		}()
		for {
			// Check if we need to quit.
			select {
			case <-quitCh:
				return
			default:
			}

			// Get all the tasks.
			tasks, _, err := sys.ts.FindTasks(sys.Ctx, platform.TaskFilter{Organization: &orgID})
			if err != nil {
				t.Errorf("error finding tasks: %v", err)
				return
			}
			if len(tasks) == 0 {
				continue
			}

			// Check again if we need to quit.
			select {
			case <-quitCh:
				return
			default:
			}

			for _, tsk := range tasks {
				// Was the retrieved task an ID we're allowed to delete?
				idMu.Lock()
				_, ok := taskIDs[tsk.ID]
				idMu.Unlock()
				if !ok {
					continue
				}

				// Task was in whitelist. Delete it from the TaskService.
				// We could remove it from the taskIDs map, but this test is short-lived enough
				// that clearing out the map isn't really worth taking the lock again.
				if err := sys.ts.DeleteTask(sys.Ctx, tsk.ID); err != nil {
					t.Errorf("error deleting task: %v", err)
					return
				}
				deleted++

				// Wait just a tiny bit.
				time.Sleep(time.Millisecond)
				break
			}
		}
	}()

	extraWg.Add(1)
	go func() {
		defer extraWg.Done()

		runsCreated := 0
		defer func() {
			t.Logf("Concurrently created %d runs", runsCreated)
		}()
		for {
			// Check if we need to quit.
			select {
			case <-quitCh:
				return
			default:
			}

			// Get all the tasks.
			tasks, _, err := sys.ts.FindTasks(sys.Ctx, platform.TaskFilter{Organization: &orgID})
			if err != nil {
				t.Errorf("error finding tasks: %v", err)
				return
			}
			if len(tasks) == 0 {
				continue
			}

			// Check again if we need to quit.
			select {
			case <-quitCh:
				return
			default:
			}

			// Create a run for the last task we found.
			// The script should run every minute, so use max now.
			tid := tasks[len(tasks)-1].ID
			if _, err := sys.S.CreateNextRun(sys.Ctx, tid, math.MaxInt64); err != nil {
				// This may have errored due to the task being deleted. Check if the task still exists.
				if _, err2 := sys.S.FindTaskByID(sys.Ctx, tid); err2 == backend.ErrTaskNotFound {
					// It was deleted. Just continue.
					continue
				}
				// Otherwise, we were able to find the task, so something went wrong here.
				t.Errorf("error creating next run: %v", err)
				return
			}
			runsCreated++

			// Wait just a tiny bit.
			time.Sleep(time.Millisecond)
		}
	}()

	// Start adding tasks.
	for i := 0; i < numTasks; i++ {
		taskCh <- &platform.Task{
			Organization: orgID,
			Owner:        platform.User{ID: userID},
			Flux:         fmt.Sprintf(scriptFmt, i),
		}
	}

	// Done adding. Wait for cleanup.
	close(taskCh)
	createWg.Wait()
	extraWg.Wait()
}

func creds(t *testing.T, s *System) (orgID, userID platform.ID, token string) {
	t.Helper()

	if s.CredsFunc == nil {
		return idGen.ID(), idGen.ID(), idGen.ID().String()
	}

	o, u, tok, err := s.CredsFunc()
	if err != nil {
		t.Fatal(err)
	}
	return o, u, tok
}

<<<<<<< HEAD
const scriptFmt = `
import "http"

option task = {
=======
const (
	scriptFmt = `option task = {
>>>>>>> 8f448c49
	name: "task #%d",
	cron: "* * * * *",
	offset: 5s,
	concurrency: 100,
}

<<<<<<< HEAD
from(bucket:"b") |> http.to(url:"http://example.com")`
=======
from(bucket: "b")
	|> toHTTP(url: "http://example.com")`

	scriptDifferentName = `option task = {
	name: "task-changed #%d",
	cron: "* * * * *",
	offset: 5s,
	concurrency: 100,
}

from(bucket: "b")
	|> toHTTP(url: "http://example.com")`
)
>>>>>>> 8f448c49

var idGen = snowflake.NewIDGenerator()<|MERGE_RESOLUTION|>--- conflicted
+++ resolved
@@ -817,28 +817,24 @@
 	return o, u, tok
 }
 
-<<<<<<< HEAD
-const scriptFmt = `
+const (
+	scriptFmt = `
 import "http"
 
 option task = {
-=======
-const (
-	scriptFmt = `option task = {
->>>>>>> 8f448c49
 	name: "task #%d",
 	cron: "* * * * *",
 	offset: 5s,
 	concurrency: 100,
 }
 
-<<<<<<< HEAD
-from(bucket:"b") |> http.to(url:"http://example.com")`
-=======
-from(bucket: "b")
-	|> toHTTP(url: "http://example.com")`
-
-	scriptDifferentName = `option task = {
+from(bucket:"b")
+	|> http.to(url: "http://example.com")`
+
+	scriptDifferentName = `
+import "http"
+
+option task = {
 	name: "task-changed #%d",
 	cron: "* * * * *",
 	offset: 5s,
@@ -846,8 +842,7 @@
 }
 
 from(bucket: "b")
-	|> toHTTP(url: "http://example.com")`
+	|> http.to(url: "http://example.com")`
 )
->>>>>>> 8f448c49
 
 var idGen = snowflake.NewIDGenerator()