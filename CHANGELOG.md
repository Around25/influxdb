## v2.0.0-alpha.22 [unreleased]

### Features

1. [16234](https://github.com/influxdata/influxdb/pull/16234): Add support for notification endpoints to influx templates/pkgs.
1. [16242](https://github.com/influxdata/influxdb/pull/16242): Drop id prefix for secret key requirement for notification endpoints
1. [16259](https://github.com/influxdata/influxdb/pull/16259): Add support for check resource to pkger parser
1. [16262](https://github.com/influxdata/influxdb/pull/16262): Add support for check resource pkger dry run functionality
1. [16275](https://github.com/influxdata/influxdb/pull/16275): Add support for check resource pkger apply functionality
1. [16283](https://github.com/influxdata/influxdb/pull/16283): Add support for check resource pkger export functionality
1. [16212](https://github.com/influxdata/influxdb/pull/16212): Add new kv.ForwardCursor interface
1. [16297](https://github.com/influxdata/influxdb/pull/16297): Add support for notification rule to pkger parser
1. [16298](https://github.com/influxdata/influxdb/pull/16298): Add support for notification rule pkger dry run functionality
1. [16305](https://github.com/influxdata/influxdb/pull/16305): Add support for notification rule pkger apply functionality
1. [16312](https://github.com/influxdata/influxdb/pull/16312): Add support for notification rule pkger export functionality
1. [16320](https://github.com/influxdata/influxdb/pull/16320): Add support for tasks to pkger parser
1. [16322](https://github.com/influxdata/influxdb/pull/16322): Add support for tasks to pkger dry run functionality
1. [16323](https://github.com/influxdata/influxdb/pull/16323): Add support for tasks to pkger apply functionality
1. [16324](https://github.com/influxdata/influxdb/pull/16324): Add support for tasks to pkger export functionality
1. [16226](https://github.com/influxdata/influxdb/pull/16226): Add group() to Query Builder
1. [16338](https://github.com/influxdata/influxdb/pull/16338): Add last run status to check and notification rules
1. [16340](https://github.com/influxdata/influxdb/pull/16340): Add last run status to tasks
1. [16341](https://github.com/influxdata/influxdb/pull/16341): Extend pkger apply functionality with ability to provide secrets outside of pkg
1. [16345](https://github.com/influxdata/influxdb/pull/16345): Add hide headers flag to influx cli task find cmd
1. [16336](https://github.com/influxdata/influxdb/pull/16336): Manual Overrides for Readiness Endpoint
1. [16347](https://github.com/influxdata/influxdb/pull/16347): Drop legacy inmem service implementation in favor of kv service with inmem dependency
1. [16348](https://github.com/influxdata/influxdb/pull/16348): Drop legacy bolt service implementation in favor of kv service with bolt dependency
1. [16014](https://github.com/influxdata/influxdb/pull/16014): While creating check, also display notification rules that would match check based on tag rules
1. [16389](https://github.com/influxdata/influxdb/pull/16389): Increase default bucket retention period to 30 days
1. [16430](https://github.com/influxdata/influxdb/pull/16430): Added toggle to table thresholds to allow users to choose between setting threshold colors to text or background
1. [16418](https://github.com/influxdata/influxdb/pull/16418): Add Developer Documentation
1. [16260](https://github.com/influxdata/influxdb/pull/16260): Capture User-Agent header as query source for logging purposes

### Bug Fixes

1. [16225](https://github.com/influxdata/influxdb/pull/16225): Ensures env vars are applied consistently across cmd, and fixes issue where INFLUX\_ env var prefix was not set globally.
1. [16235](https://github.com/influxdata/influxdb/pull/16235): Removed default frontend sorting when flux queries specify sorting
1. [16238](https://github.com/influxdata/influxdb/pull/16238): Store canceled task runs in the correct bucket
1. [16237](https://github.com/influxdata/influxdb/pull/16237): Updated Sortby functionality for table frontend sorts to sort numbers correctly
1. [16249](https://github.com/influxdata/influxdb/pull/16249): Prevent potential infinite loop when finding tasks by organization.
1. [16255](https://github.com/influxdata/influxdb/pull/16255): Retain user input when parsing invalid JSON during import
1. [16268](https://github.com/influxdata/influxdb/pull/16268): Fixed test flakiness that stemmed from multiple flush/signins being called in the same test suite
1. [16346](https://github.com/influxdata/influxdb/pull/16346): Update pkger task export to only trim out option task and not all vars provided
1. [16374](https://github.com/influxdata/influxdb/pull/16374): Update influx CLI, only show "see help" message, instead of the whole usage.
1. [16380](https://github.com/influxdata/influxdb/pull/16380): Fix notification tag matching rules and enable tests to verify
1. [16376](https://github.com/influxdata/influxdb/pull/16376): Extend the y-axis when stacked graph is selected
1. [16404](https://github.com/influxdata/influxdb/pull/16404): Fixed query reset bug that was resetting query in script editor whenever dates were changed
<<<<<<< HEAD
1. [16430](https://github.com/influxdata/influxdb/pull/16430): Fixed table threshold bug that was defaulting set colors to the background.
=======
1. [16435](https://github.com/influxdata/influxdb/pull/16435): Time labels are no longer squished to the left
>>>>>>> dc188fc1

### UI Improvements

## v2.0.0-alpha.21 [2019-12-13]

### Features

1. [15836](https://github.com/influxdata/influxdb/pull/16077): Add stacked line layer option to graphs
1. [16094](https://github.com/influxdata/influxdb/pull/16094): Annotate log messages with trace ID, if available
1. [16187](https://github.com/influxdata/influxdb/pull/16187): Bucket create to accept an org name flag
1. [16158](https://github.com/influxdata/influxdb/pull/16158): Add trace ID response header to query endpoint

### Bug Fixes

1. [15655](https://github.com/influxdata/influxdb/pull/15655): Allow table columns to be draggable in table settings
1. [15757](https://github.com/influxdata/influxdb/pull/15757): Light up the home page icon when active
1. [15797](https://github.com/influxdata/influxdb/pull/15797): Make numeric inputs first class citizens
1. [15853](https://github.com/influxdata/influxdb/pull/15853): Prompt users to make a dashboard when dashboards are empty
1. [15884](https://github.com/influxdata/influxdb/pull/15884): Remove name editing from query definition during threshold check creation
1. [15975](https://github.com/influxdata/influxdb/pull/15975): Wait until user stops dragging and releases marker before zooming in after threshold changes
1. [16057](https://github.com/influxdata/influxdb/pull/16057): Adds `properties` to each cell on GET /dashboards/{dashboardID}
1. [16101](https://github.com/influxdata/influxdb/pull/16101): Gracefully handle invalid user-supplied JSON
1. [16105](https://github.com/influxdata/influxdb/pull/16105): Fix crash when loading queries built using Query Builder
1. [16112](https://github.com/influxdata/influxdb/pull/16112): Create cell view properties on dashboard creation
1. [16144](https://github.com/influxdata/influxdb/pull/16144): Scrollbars are dapper and proper
1. [16172](https://github.com/influxdata/influxdb/pull/16172): Fixed table ui threshold colorization issue where setting thresholds would not change table UI
1. [16194](https://github.com/influxdata/influxdb/pull/16194): Fixed windowPeriod issue that stemmed from webpack rules
1. [16175](https://github.com/influxdata/influxdb/pull/16175): Added delete functionality to note cells so that they can be deleted
1. [16204](https://github.com/influxdata/influxdb/pull/16204): Fix failure to create labels when creating telegraf configs
1. [16207](https://github.com/influxdata/influxdb/pull/16207): Fix crash when editing a Telegraf config
1. [16201](https://github.com/influxdata/influxdb/pull/16201): Updated start/endtime functionality so that custom script timeranges overwrite dropdown selections
1. [16217](https://github.com/influxdata/influxdb/pull/16217): Fix 12-hour time format to use consistent formatting and number of time ticks

### UI Improvements

## v2.0.0-alpha.20 [2019-11-20]

### Features

1. [15805](https://github.com/influxdata/influxdb/pull/15924): Add tls insecure skip verify to influx CLI.
1. [15981](https://github.com/influxdata/influxdb/pull/15981): Extend influx cli user create to allow for organization ID and user passwords to be set on user.
1. [15983](https://github.com/influxdata/influxdb/pull/15983): Autopopulate organization ids in the code samples
1. [15749](https://github.com/influxdata/influxdb/pull/15749): Expose bundle analysis tools for frontend resources
1. [15674](https://github.com/influxdata/influxdb/pull/15674): Allow users to view just the output section of a telegraf config
1. [15923](https://github.com/influxdata/influxdb/pull/15923): Allow the users to see string data in the single stat graph type

### Bug Fixes

1. [15777](https://github.com/influxdata/influxdb/pull/15777): Fix long startup when running 'influx help'
1. [15713](https://github.com/influxdata/influxdb/pull/15713): Mock missing Flux dependencies when creating tasks
1. [15731](https://github.com/influxdata/influxdb/pull/15731): Ensure array cursor iterator stats accumulate all cursor stats
1. [15866](https://github.com/influxdata/influxdb/pull/15866): Do not show Members section in Cloud environments
1. [15801](https://github.com/influxdata/influxdb/pull/15801): Change how cloud mode is enabled
1. [15820](https://github.com/influxdata/influxdb/pull/15820): Merge frontend development environments
1. [15944](https://github.com/influxdata/influxdb/pull/15944): Refactor table state logic on the frontend
1. [15920](https://github.com/influxdata/influxdb/pull/15920): Arrows in tables now show data in ascending and descening order
1. [15728](https://github.com/influxdata/influxdb/pull/15728): Sort by retention rules now sorts by seconds
1. [15628](https://github.com/influxdata/influxdb/pull/15628): Horizontal scrollbar no longer covering data

### UI Improvements

1. [15809](https://github.com/influxdata/influxdb/pull/15809): Redesign cards and animations on getting started page
1. [15787](https://github.com/influxdata/influxdb/pull/15787): Allow the users to filter with labels in telegraph input search

## v2.0.0-alpha.19 [2019-10-30]

### Features

1. [15313](https://github.com/influxdata/influxdb/pull/15313): Add shortcut for toggling comments in script editor
1. [15650](https://github.com/influxdata/influxdb/pull/15650): Expose last run status and last run error in task API

### UI Improvements

1. [15503](https://github.com/influxdata/influxdb/pull/15503): Redesign page headers to be more space efficient
1. [15426](https://github.com/influxdata/influxdb/pull/15426): Add 403 handler that redirects back to the sign-in page on oats-generated routes.
1. [15710](https://github.com/influxdata/influxdb/pull/15710): Add button to nginx and redis configuration sections to make interaction more clear

### Bug Fixes

1. [15295](https://github.com/influxdata/influxdb/pull/15295): Ensures users are created with an active status
1. [15306](https://github.com/influxdata/influxdb/pull/15306): Added missing string values for CacheStatus type
1. [15348](https://github.com/influxdata/influxdb/pull/15348): Disable saving for threshold check if no threshold selected
1. [15354](https://github.com/influxdata/influxdb/pull/15354): Query variable selector shows variable keys, not values
1. [15246](https://github.com/influxdata/influxdb/pull/15427): UI/Telegraf filter functionality shows results based on input name
1. [13940](https://github.com/influxdata/influxdb/pull/15443): Create Label Overlay UI will disable the submit button and return a UI error if the name field is empty
1. [15452](https://github.com/influxdata/influxdb/pull/15452): Log error as info message on unauthorized API call attempts
1. [15504](https://github.com/influxdata/influxdb/pull/15504): Ensure members&owners eps 404 when /org resource does not exist
1. [15510](https://github.com/influxdata/influxdb/pull/15510): UI/Telegraf sort functionality fixed
1. [15549](https://github.com/influxdata/influxdb/pull/15549): UI/Task edit functionality fixed
1. [15559](https://github.com/influxdata/influxdb/pull/15559): Exiting a configuration of a dashboard cell now properly renders the cell content
1. [15556](https://github.com/influxdata/influxdb/pull/15556): Creating a check now displays on the checklist
1. [15592](https://github.com/influxdata/influxdb/pull/15592): Changed task runs success status code from 200 to 201 to match Swagger documentation.
1. [15634](https://github.com/influxdata/influxdb/pull/15634): TextAreas have the correct height
1. [15647](https://github.com/influxdata/influxdb/pull/15647): Ensures labels are unique by organization in the kv store
1. [15695](https://github.com/influxdata/influxdb/pull/15695): Ensures variable names are unique by organization

## v2.0.0-alpha.18 [2019-09-26]

### Features

1. [15151](https://github.com/influxdata/influxdb/pull/15151): Add jsonweb package for future JWT support
1. [15168](https://github.com/influxdata/influxdb/pull/15168): Added the JMeter Template dashboard
1. [15152](https://github.com/influxdata/influxdb/pull/15152): Add JWT support to http auth middleware

### UI Improvements

1. [15211](https://github.com/influxdata/influxdb/pull/15211): Display dashboards index as a grid
1. [15099](https://github.com/influxdata/influxdb/pull/15099): Add viewport scaling to html meta for responsive mobile scaling
1. [15056](https://github.com/influxdata/influxdb/pull/15056): Remove rename and delete functionality from system buckets
1. [15056](https://github.com/influxdata/influxdb/pull/15056): Prevent new buckets from being named with the reserved "\_" prefix
1. [15056](https://github.com/influxdata/influxdb/pull/15056): Prevent user from selecting system buckets when creating Scrapers, Telegraf configurations, read/write tokens, and when saving as a task
1. [15056](https://github.com/influxdata/influxdb/pull/15056): Limit values from draggable threshold handles to 2 decimal places
1. [15040](https://github.com/influxdata/influxdb/pull/15040): Redesign check builder UI to fill the screen and make more room for composing message templates
1. [14990](https://github.com/influxdata/influxdb/pull/14990): Move Tokens tab from Settings to Load Data page
1. [14990](https://github.com/influxdata/influxdb/pull/14990): Expose all Settings tabs in navigation menu
1. [15289](https://github.com/influxdata/influxdb/pull/15289): Added Stream and table functions to query builder

### Bug Fixes

1. [14931](https://github.com/influxdata/influxdb/pull/14931): Remove scrollbars blocking onboarding UI step.

## v2.0.0-alpha.17 [2019-08-14]

### Features

1. [14809](https://github.com/influxdata/influxdb/pull/14809): Add task middleware's for checks and notifications
1. [14495](https://github.com/influxdata/influxdb/pull/14495): optional gzip compression of the query CSV response.
1. [14567](https://github.com/influxdata/influxdb/pull/14567): Add task types.
1. [14604](https://github.com/influxdata/influxdb/pull/14604): When getting task runs from the API, runs will be returned in order of most recently scheduled first.
1. [14631](https://github.com/influxdata/influxdb/pull/14631): Added Github and Apache templates
1. [14631](https://github.com/influxdata/influxdb/pull/14631): Updated name of Local Metrics template
1. [14631](https://github.com/influxdata/influxdb/pull/14631): Dashboards for all Telegraf config bundles now created
1. [14694](https://github.com/influxdata/influxdb/pull/14694): Add ability to find tasks by name.
1. [14901](https://github.com/influxdata/influxdb/pull/14901): Add ability to Peek() on reads package StreamReader types.

### UI Improvements

1. [14917](https://github.com/influxdata/influxdb/pull/14917): Make first steps in Monitoring & Alerting more obvious
1. [14889](https://github.com/influxdata/influxdb/pull/14889): Make adding data to buckets more discoverable
1. [14709](https://github.com/influxdata/influxdb/pull/14709): Move Buckets, Telgrafs, and Scrapers pages into a tab called "Load Data" for ease of discovery
1. [14846](https://github.com/influxdata/influxdb/pull/14846): Standardize formatting of "updated at" timestamp in all resource cards
1. [14887](https://github.com/influxdata/influxdb/pull/14887): Move no buckets warning in telegraf tab above the search box

### Bug Fixes

1. [14480](https://github.com/influxdata/influxdb/pull/14480): Fix authentication when updating a task with invalid org or bucket.
1. [14497](https://github.com/influxdata/influxdb/pull/14497): Update the documentation link for Telegraf.
1. [14492](https://github.com/influxdata/influxdb/pull/14492): Fix to surface errors properly as task notifications on create.
1. [14569](https://github.com/influxdata/influxdb/pull/14569): Fix limiting of get runs for task.
1. [14779](https://github.com/influxdata/influxdb/pull/14779): Refactor tasks coordinator.
1. [14846](https://github.com/influxdata/influxdb/pull/14846): Ensure onboarding "advanced" button goes to correct location

## v2.0.0-alpha.16 [2019-07-25]

### Bug Fixes

1. [14385](https://github.com/influxdata/influxdb/pull/14385): Add link to Documentation text in line protocol upload overlay
1. [14344](https://github.com/influxdata/influxdb/pull/14344): Fix issue in Authorization API, can't create auth for another user.
1. [14352](https://github.com/influxdata/influxdb/pull/14352): Fix Influx CLI ignored user flag for auth creation.
1. [14379](https://github.com/influxdata/influxdb/pull/14379): Fix the map example in the documentation
1. [14423](https://github.com/influxdata/influxdb/pull/14423): Ignore null/empty Flux rows which prevents a single stat/gauge crash.
1. [14434](https://github.com/influxdata/influxdb/pull/14434): Fixes an issue where clicking on a dashboard name caused an incorrect redirect.
1. [14441](https://github.com/influxdata/influxdb/pull/14441): Upgrade templates lib to 0.5.0
1. [14453](https://github.com/influxdata/influxdb/pull/14453): Upgrade giraffe lib to 0.16.1
1. [14412](https://github.com/influxdata/influxdb/pull/14412): Fix incorrect notification type for manually running a Task
1. [14356](https://github.com/influxdata/influxdb/pull/14356): Fix an issue where canceled tasks did not resume.

## v2.0.0-alpha.15 [2019-07-11]

### Features

1. [14256](https://github.com/influxdata/influxdb/pull/14256): Add time zone support to UI
2. [14243](https://github.com/influxdata/influxdb/pull/14243): Addded new storage inspection tool to verify tsm files
3. [14353](https://github.com/influxdata/influxdb/pull/14353): Require a token to be supplied for all task creation

### Bug Fixes

1. [14287](https://github.com/influxdata/influxdb/pull/14287): Fix incorrect reporting of task as successful when error occurs during result iteration
1. [14412](https://github.com/influxdata/influxdb/pull/14412): Fix incorrect notification type for manually running a Task

### Known Issues

1. [influxdata/flux#1492](https://github.com/influxdata/flux/issues/1492): Null support in Flux was introduced in Alhpa 14. Several null issues were fixed in this release, but one known issue remains - Users may hit a panic if the first record processed by a map function has a null value.

## v2.0.0-alpha.14 [2019-06-28]

### Features

1. [14221](https://github.com/influxdata/influxdb/pull/14221): Add influxd inspect verify-wal tool
1. [14218](https://github.com/influxdata/influxdb/commit/4faf2a24def4f351aef5b3c0f2907c385f82fdb9): Move to Flux .34.2 - which includes new string functions and initial multi-datasource support with Sql.from()
1. [14164](https://github.com/influxdata/influxdb/pull/14164): Only click save once to save cell
1. [14188](https://github.com/influxdata/influxdb/pull/14188): Enable selecting more columns for line visualizations

### UI Improvements

1. [14194](https://github.com/influxdata/influxdb/pull/14194): Draw gauges correctly on HiDPI displays
1. [14194](https://github.com/influxdata/influxdb/pull/14194): Clamp gauge position to gauge domain
1. [14168](https://github.com/influxdata/influxdb/pull/14168): Improve display of error messages
1. [14157](https://github.com/influxdata/influxdb/pull/14157): Remove rendering bottleneck when streaming Flux responses
1. [14165](https://github.com/influxdata/influxdb/pull/14165): Prevent variable dropdown from clipping

## v2.0.0-alpha.13 [2019-06-13]

### Features

1. [14130](https://github.com/influxdata/influxdb/pull/14130): Add static templates for system, docker, redis, kubernetes
1. [14189](https://github.com/influxdata/influxdb/pull/14189): Add option to select a token when creating a task
1. [14200](https://github.com/influxdata/influxdb/pull/14200): Add the ability to update a token when updating a task

## v2.0.0-alpha.12 [2019-06-13]

### Features

1. [14059](https://github.com/influxdata/influxdb/pull/14059): Enable formatting line graph y ticks with binary prefix
1. [14052](https://github.com/influxdata/influxdb/pull/14052): Add x and y column pickers to graph types
1. [14128](https://github.com/influxdata/influxdb/pull/14128): Add option to shade area below line graphs

### Bug Fixes

1. [14085](https://github.com/influxdata/influxdb/pull/14085): Fix performance regression in graph tooltips

### UI Improvements

## v2.0.0-alpha.11 [2019-05-31]

1. [14031](https://github.com/influxdata/influxdb/pull/14031): Correctly check if columnKeys include xColumn in heatmap

## v2.0.0-alpha.10 [2019-05-30]

### Features

1. [13945](https://github.com/influxdata/influxdb/pull/13945): Add heatmap visualization type
1. [13961](https://github.com/influxdata/influxdb/pull/13961): Add scatter graph visualization type
1. [13850](https://github.com/influxdata/influxdb/pull/13850): Add description field to Tasks
1. [13924](https://github.com/influxdata/influxdb/pull/13924): Add CLI arguments for configuring session length and renewal
1. [13961](https://github.com/influxdata/influxdb/pull/13961): Add smooth interpolation option to line graphs

### Bug Fixes

1. [13753](https://github.com/influxdata/influxdb/pull/13753): Removed hardcoded bucket for Getting Started with Flux dashboard
1. [13783](https://github.com/influxdata/influxdb/pull/13783): Ensure map type variables allow for selecting values
1. [13800](https://github.com/influxdata/influxdb/pull/13800): Generate more idiomatic Flux in query builder
1. [13797](https://github.com/influxdata/influxdb/pull/13797): Expand tab key presses to 2 spaces in the Flux editor
1. [13823](https://github.com/influxdata/influxdb/pull/13823): Prevent dragging of Variable Dropdowns when dragging a scrollbar inside the dropdown
1. [13853](https://github.com/influxdata/influxdb/pull/13853): Improve single stat computation
1. [13945](https://github.com/influxdata/influxdb/pull/13945): Fix crash when opening histogram settings with no data

### UI Improvements

1. [#13835](https://github.com/influxdata/influxdb/pull/13835): Render checkboxes in query builder tag selection lists
1. [#13856](https://github.com/influxdata/influxdb/pull/13856): Fix jumbled card text in Telegraf configuration wizard
1. [#13888](https://github.com/influxdata/influxdb/pull/13888): Change scrapers in scrapers list to be resource cards
1. [#13925](https://github.com/influxdata/influxdb/pull/13925): Export and download resource with formatted resource name with no spaces

## v2.0.0-alpha.9 [2019-05-01]

**NOTE: This will remove all tasks from your InfluxDB v2.0 instance.**

### Features

1. [13423](https://github.com/influxdata/influxdb/pull/13423): Set autorefresh of dashboard to pause if absolute time range is selected
1. [13473](https://github.com/influxdata/influxdb/pull/13473): Switch task back end to a more modular and flexible system
1. [13493](https://github.com/influxdata/influxdb/pull/13493): Add org profile tab with ability to edit organization name
1. [13510](https://github.com/influxdata/influxdb/pull/13510): Add org name to dahboard page title
1. [13520](https://github.com/influxdata/influxdb/pull/13520): Add cautioning to bucket renaming
1. [13560](https://github.com/influxdata/influxdb/pull/13560): Add option to generate all access token in tokens tab
1. [13601](https://github.com/influxdata/influxdb/pull/13601): Add option to generate read/write token in tokens tab
1. [13715](https://github.com/influxdata/influxdb/pull/13715): Added a new Local Metrics Dashboard template that is created during Quick Start

### Bug Fixes

1. [13584](https://github.com/influxdata/influxdb/pull/13584): Fixed scroll clipping found in label editing flow
1. [13585](https://github.com/influxdata/influxdb/pull/13585): Prevent overlapping text and dot in time range dropdown
1. [13602](https://github.com/influxdata/influxdb/pull/13602): Updated link in notes cell to a more useful site
1. [13618](https://github.com/influxdata/influxdb/pull/13618): Show error message when adding line protocol
1. [13657](https://github.com/influxdata/influxdb/pull/13657): Update UI Flux function documentation
1. [13718](https://github.com/influxdata/influxdb/pull/13718): Updated System template to support math with floats
1. [13732](https://github.com/influxdata/influxdb/pull/13732): Fixed the window function documentation
1. [13738](https://github.com/influxdata/influxdb/pull/13738): Fixed typo in the `range` Flux function example
1. [13742](https://github.com/influxdata/influxdb/pull/13742): Updated the `systemTime` function to use `system.time`

### UI Improvements

1. [13424](https://github.com/influxdata/influxdb/pull/13424): Add general polish and empty states to Create Dashboard from Template overlay

## v2.0.0-alpha.8 [2019-04-12]

### Features

1. [13024](https://github.com/influxdata/influxdb/pull/13024): Add the ability to edit token's description
1. [13078](https://github.com/influxdata/influxdb/pull/13078): Add the option to create a Dashboard from a Template.
1. [13161](https://github.com/influxdata/influxdb/pull/13161): Add the ability to add labels on variables
1. [13171](https://github.com/influxdata/influxdb/pull/13171): Add switch organizations dropdown to home navigation menu item.
1. [13173](https://github.com/influxdata/influxdb/pull/13173): Add create org to side nav
1. [13345](https://github.com/influxdata/influxdb/pull/13345): Added a new Getting Started with Flux Template

### Bug Fixes

1. [13284](https://github.com/influxdata/influxdb/pull/13284): Update shift to timeShift in the flux functions side bar

### UI Improvements

1. [13287](https://github.com/influxdata/influxdb/pull/13287): Update cursor to grab when hovering draggable areas
1. [13311](https://github.com/influxdata/influxdb/pull/13311): Sync note editor text and preview scrolling
1. [13249](https://github.com/influxdata/influxdb/pull/13249): Add the ability to create a bucket when creating an organization

## v2.0.0-alpha.7 [2019-03-28]

### Features

1. [12663](https://github.com/influxdata/influxdb/pull/12663): Insert flux function near cursor in flux editor
1. [12678](https://github.com/influxdata/influxdb/pull/12678): Enable the use of variables in the Data Explorer and Cell Editor Overlay
1. [12655](https://github.com/influxdata/influxdb/pull/12655): Add a variable control bar to dashboards to select values for variables.
1. [12706](https://github.com/influxdata/influxdb/pull/12706): Add ability to add variable to script from the side menu.
1. [12791](https://github.com/influxdata/influxdb/pull/12791): Use time range for metaqueries in Data Explorer and Cell Editor Overlay
1. [12827](https://github.com/influxdata/influxdb/pull/12827): Fix screen tearing bug in Raw Data View
1. [12843](https://github.com/influxdata/influxdb/pull/12843): Add copy to clipboard button to export overlays
1. [12826](https://github.com/influxdata/influxdb/pull/12826): Enable copying error messages to the clipboard from dashboard cells
1. [12876](https://github.com/influxdata/influxdb/pull/12876): Add the ability to update token's status in Token list
1. [12821](https://github.com/influxdata/influxdb/pull/12821): Allow variables to be re-ordered within control bar on a dashboard.
1. [12888](https://github.com/influxdata/influxdb/pull/12888): Add the ability to delete a template
1. [12901](https://github.com/influxdata/influxdb/pull/12901): Save user preference for variable control bar visibility and default to visible
1. [12910](https://github.com/influxdata/influxdb/pull/12910): Add the ability to clone a template
1. [12958](https://github.com/influxdata/influxdb/pull/12958): Add the ability to import a variable

### Bug Fixes

1. [12684](https://github.com/influxdata/influxdb/pull/12684): Fix mismatch in bucket row and header
1. [12703](https://github.com/influxdata/influxdb/pull/12703): Allows user to edit note on cell
1. [12764](https://github.com/influxdata/influxdb/pull/12764): Fix empty state styles in scrapers in org view
1. [12790](https://github.com/influxdata/influxdb/pull/12790): Fix bucket creation error when changing rentention rules types.
1. [12793](https://github.com/influxdata/influxdb/pull/12793): Fix task creation error when switching schedule types.
1. [12805](https://github.com/influxdata/influxdb/pull/12805): Fix hidden horizonal scrollbars in flux raw data view
1. [12827](https://github.com/influxdata/influxdb/pull/12827): Fix screen tearing bug in Raw Data View
1. [12961](https://github.com/influxdata/influxdb/pull/12961): Fix scroll clipping in graph legends & dropdown menus
1. [12959](https://github.com/influxdata/influxdb/pull/12959): Fix routing loop

### UI Improvements

1. [12782](https://github.com/influxdata/influxdb/pull/12782): Move bucket selection in the query builder to the first card in the list
1. [12850](https://github.com/influxdata/influxdb/pull/12850): Ensure editor is automatically focused in note editor
1. [12915](https://github.com/influxdata/influxdb/pull/12915): Add ability to edit a template's name.

## v2.0.0-alpha.6 [2019-03-15]

### Release Notes

We have updated the way we do predefined dashboards to [include Templates](https://github.com/influxdata/influxdb/pull/12532) in this release which will cause existing Organizations to not have a System dashboard created when they build a new Telegraf configuration. In order to get this functionality, remove your existing data and start from scratch.

**NOTE: This will remove all data from your InfluxDB v2.0 instance including timeseries data.**

On most `linux` systems including `macOS`:

```sh
$ rm -r ~/.influxdbv2
```

Once completed, `v2.0.0-alpha.6` can be started.

### Features

1. [12496](https://github.com/influxdata/influxdb/pull/12496): Add ability to import a dashboard
1. [12524](https://github.com/influxdata/influxdb/pull/12524): Add ability to import a dashboard from org view
1. [12531](https://github.com/influxdata/influxdb/pull/12531): Add ability to export a dashboard and a task
1. [12615](https://github.com/influxdata/influxdb/pull/12615): Add `run` subcommand to influxd binary. This is also the default when no subcommand is specified.
1. [12523](https://github.com/influxdata/influxdb/pull/12523): Add ability to save a query as a variable from the Data Explorer.
1. [12532](https://github.com/influxdata/influxdb/pull/12532): Add System template on onboarding

### Bug Fixes

1. [12641](https://github.com/influxdata/influxdb/pull/12641): Stop scrollbars from covering text in flux editor

### UI Improvements

1. [12610](https://github.com/influxdata/influxdb/pull/12610): Fine tune keyboard interactions for managing labels from a resource card

## v2.0.0-alpha.5 [2019-03-08]

### Release Notes

This release includes a [breaking change](https://github.com/influxdata/influxdb/pull/12391) to the format that TSM and index data are stored on disk.
Any existing local data will not be queryable once InfluxDB is upgraded to this release.
Prior to installing this release we recommend all storage-engine data is removed from your local InfluxDB `2.x` installation; this can be achieved without losing any of your other InfluxDB `2.x` data (settings etc).
To remove only local storage data, run the following in a terminal.

On most `linux` systems:

```sh

# Replace <username> with your actual username.

$ rm -r /home/<username>/.influxdbv2/engine
```

On `macOS`:

```sh
# Replace <username> with your actual username.

$ rm -r /Users/<username>/.influxdbv2/engine
```

Once completed, `v2.0.0-alpha.5` can be started.

### Features

1. [12096](https://github.com/influxdata/influxdb/pull/12096): Add labels to cloned tasks
1. [12111](https://github.com/influxdata/influxdb/pull/12111): Add ability to filter resources by clicking a label
1. [12401](https://github.com/influxdata/influxdb/pull/12401): Add ability to add a member to org
1. [12391](https://github.com/influxdata/influxdb/pull/12391): Improve representation of TSM tagsets on disk
1. [12437](https://github.com/influxdata/influxdb/pull/12437): Add ability to remove a member from org

### Bug Fixes

1. [12302](https://github.com/influxdata/influxdb/pull/12302): Prevent clipping of code snippets in Firefox
1. [12379](https://github.com/influxdata/influxdb/pull/12379): Prevent clipping of cell edit menus in dashboards

### UI Improvements

1. [12302](https://github.com/influxdata/influxdb/pull/12302): Make code snippet copy functionality easier to use
1. [12304](https://github.com/influxdata/influxdb/pull/12304): Always show live preview in Note Cell editor
1. [12317](https://github.com/influxdata/influxdb/pull/12317): Redesign Create Scraper workflow
1. [12317](https://github.com/influxdata/influxdb/pull/12317): Show warning in Telegrafs and Scrapers lists when user has no buckets
1. [12384](https://github.com/influxdata/influxdb/pull/12384): Streamline label addition, removal, and creation from the dashboards list
1. [12464](https://github.com/influxdata/influxdb/pull/12464): Improve label color selection

## v2.0.0-alpha.4 [2019-02-21]

### Features

1. [11954](https://github.com/influxdata/influxdb/pull/11954): Add the ability to run a task manually from tasks page
1. [11990](https://github.com/influxdata/influxdb/pull/11990): Add the ability to select a custom time range in explorer and dashboard
1. [12009](https://github.com/influxdata/influxdb/pull/12009): Display the version information on the login page
1. [12011](https://github.com/influxdata/influxdb/pull/12011): Add the ability to update a Variable's name and query.
1. [12026](https://github.com/influxdata/influxdb/pull/12026): Add labels to cloned dashboard
1. [12018](https://github.com/influxdata/influxdb/pull/12057): Add ability filter resources by label name
1. [11973](https://github.com/influxdata/influxdb/pull/11973): Add ability to create or add labels to a resource from labels editor

### Bug Fixes

1. [11997](https://github.com/influxdata/influxdb/pull/11997): Update the bucket retention policy to update the time in seconds

### UI Improvements

1. [12016](https://github.com/influxdata/influxdb/pull/12016): Update the preview in the label overlays to be shorter
1. [12012](https://github.com/influxdata/influxdb/pull/12012): Add notifications to scrapers page for created/deleted/updated scrapers
1. [12023](https://github.com/influxdata/influxdb/pull/12023): Add notifications to buckets page for created/deleted/updated buckets
1. [12072](https://github.com/influxdata/influxdb/pull/12072): Update the admin page to display error for password length

## v2.0.0-alpha.3 [2019-02-15]

### Features

1. [11809](https://github.com/influxdata/influxdb/pull/11809): Add the ability to name a scraper target
1. [11821](https://github.com/influxdata/influxdb/pull/11821): Display scraper name as the first and only updatable column in scrapers list
1. [11804](https://github.com/influxdata/influxdb/pull/11804): Add the ability to view runs for a task
1. [11824](https://github.com/influxdata/influxdb/pull/11824): Display last completed run for tasks list
1. [11836](https://github.com/influxdata/influxdb/pull/11836): Add the ability to view the logs for a specific task run

### Bug Fixes

1. [11819](https://github.com/influxdata/influxdb/pull/11819): Update the inline edit for resource names to guard for empty strings
1. [11852](https://github.com/influxdata/influxdb/pull/11852): Prevent a new template dashboard from being created on every telegraf config update
1. [11848](https://github.com/influxdata/influxdb/pull/11848): Fix overlapping buttons in the telegrafs verify data step

### UI Improvements

1. [11764](https://github.com/influxdata/influxdb/pull/11764): Move the download telegraf config button to view config overlay
1. [11879](https://github.com/influxdata/influxdb/pull/11879): Combine permissions for user by type
1. [11938](https://github.com/influxdata/influxdb/pull/11938): Add ordering to UI list items

## v2.0.0-alpha.2 [2019-02-07]

### Features

1. [11677](https://github.com/influxdata/influxdb/pull/11677): Add instructions button to view `$INFLUX_TOKEN` setup for telegraf configs
1. [11693](https://github.com/influxdata/influxdb/pull/11693): Save the \$INFLUX_TOKEN environmental variable in telegraf configs
1. [11700](https://github.com/influxdata/influxdb/pull/11700): Update Tasks tab on Org page to look like Tasks Page
1. [11740](https://github.com/influxdata/influxdb/pull/11740): Add view button to view the telegraf config toml
1. [11522](https://github.com/influxdata/influxdb/pull/11522): Add plugin information step to allow for config naming and configure one plugin at a time
1. [11758](https://github.com/influxdata/influxdb/pull/11758): Update Dashboards tab on Org page to look like Dashboards Page
1. [11810](https://github.com/influxdata/influxdb/pull/11810): Add tab for template variables under organizations page

## Bug Fixes

1. [11678](https://github.com/influxdata/influxdb/pull/11678): Update the System Telegraf Plugin bundle to include the swap plugin
1. [11722](https://github.com/influxdata/influxdb/pull/11722): Revert behavior allowing users to create authorizations on behalf of another user

### UI Improvements

1. [11683](https://github.com/influxdata/influxdb/pull/11683): Change the wording for the plugin config form button to Done
1. [11689](https://github.com/influxdata/influxdb/pull/11689): Change the wording for the Collectors configure step button to Create and Verify
1. [11697](https://github.com/influxdata/influxdb/pull/11697): Standardize page loading spinner styles
1. [11711](https://github.com/influxdata/influxdb/pull/11711): Show checkbox on Save As button in data explorer
1. [11705](https://github.com/influxdata/influxdb/pull/11705): Make collectors plugins side bar visible in only the configure step
1. [11745](https://github.com/influxdata/influxdb/pull/11745): Swap retention policies on Create bucket page

## v2.0.0-alpha.1 [2019-01-23]

### Release Notes

This is the initial alpha release of InfluxDB 2.0.<|MERGE_RESOLUTION|>--- conflicted
+++ resolved
@@ -45,11 +45,8 @@
 1. [16380](https://github.com/influxdata/influxdb/pull/16380): Fix notification tag matching rules and enable tests to verify
 1. [16376](https://github.com/influxdata/influxdb/pull/16376): Extend the y-axis when stacked graph is selected
 1. [16404](https://github.com/influxdata/influxdb/pull/16404): Fixed query reset bug that was resetting query in script editor whenever dates were changed
-<<<<<<< HEAD
 1. [16430](https://github.com/influxdata/influxdb/pull/16430): Fixed table threshold bug that was defaulting set colors to the background.
-=======
 1. [16435](https://github.com/influxdata/influxdb/pull/16435): Time labels are no longer squished to the left
->>>>>>> dc188fc1
 
 ### UI Improvements
 
