// Package models implements basic objects used throughout the TICK stack.
package models // import "github.com/influxdata/influxdb/models"

import (
	"bytes"
	"encoding/binary"
	"errors"
	"fmt"
	"io"
	"math"
	"sort"
	"strconv"
	"strings"
	"time"

	"github.com/influxdata/influxdb/pkg/escape"
)

var (
	measurementEscapeCodes = map[byte][]byte{
		',': []byte(`\,`),
		' ': []byte(`\ `),
	}

	tagEscapeCodes = map[byte][]byte{
		',': []byte(`\,`),
		' ': []byte(`\ `),
		'=': []byte(`\=`),
	}

	// ErrPointMustHaveAField is returned when operating on a point that does not have any fields.
	ErrPointMustHaveAField = errors.New("point without fields is unsupported")

	// ErrInvalidNumber is returned when a number is expected but not provided.
	ErrInvalidNumber = errors.New("invalid number")

	// ErrInvalidPoint is returned when a point cannot be parsed correctly.
	ErrInvalidPoint = errors.New("point is invalid")
)

const (
	// MaxKeyLength is the largest allowed size of the combined measurement and tag keys.
	MaxKeyLength = 65535
)

// Point defines the values that will be written to the database.
type Point interface {
	// Name return the measurement name for the point.
	Name() string

	// SetName updates the measurement name for the point.
	SetName(string)

	// Tags returns the tag set for the point.
	Tags() Tags

	// AddTag adds or replaces a tag value for a point.
	AddTag(key, value string)

	// SetTags replaces the tags for the point.
	SetTags(tags Tags)

	// Fields returns the fields for the point.
	Fields() (Fields, error)

	// Time return the timestamp for the point.
	Time() time.Time

	// SetTime updates the timestamp for the point.
	SetTime(t time.Time)

	// UnixNano returns the timestamp of the point as nanoseconds since Unix epoch.
	UnixNano() int64

	// HashID returns a non-cryptographic checksum of the point's key.
	HashID() uint64

	// Key returns the key (measurement joined with tags) of the point.
	Key() []byte

	// String returns a string representation of the point. If there is a
	// timestamp associated with the point then it will be specified with the default
	// precision of nanoseconds.
	String() string

	// MarshalBinary returns a binary representation of the point.
	MarshalBinary() ([]byte, error)

	// PrecisionString returns a string representation of the point. If there
	// is a timestamp associated with the point then it will be specified in the
	// given unit.
	PrecisionString(precision string) string

	// RoundedString returns a string representation of the point. If there
	// is a timestamp associated with the point, then it will be rounded to the
	// given duration.
	RoundedString(d time.Duration) string

	// Split will attempt to return multiple points with the same timestamp whose
	// string representations are no longer than size. Points with a single field or
	// a point without a timestamp may exceed the requested size.
	Split(size int) []Point

	// Round will round the timestamp of the point to the given duration.
	Round(d time.Duration)

	// StringSize returns the length of the string that would be returned by String().
	StringSize() int

	// AppendString appends the result of String() to the provided buffer and returns
	// the result, potentially reducing string allocations.
	AppendString(buf []byte) []byte

	// FieldIterator retuns a FieldIterator that can be used to traverse the
	// fields of a point without constructing the in-memory map.
	FieldIterator() FieldIterator
}

// FieldType represents the type of a field.
type FieldType int

const (
	// Integer indicates the field's type is integer.
	Integer FieldType = iota

	// Float indicates the field's type is float.
	Float

	// Boolean indicates the field's type is boolean.
	Boolean

	// String indicates the field's type is string.
	String

	// Empty is used to indicate that there is no field.
	Empty
)

// FieldIterator provides a low-allocation interface to iterate through a point's fields.
type FieldIterator interface {
	// Next indicates whether there any fields remaining.
	Next() bool

	// FieldKey returns the key of the current field.
	FieldKey() []byte

	// Type returns the FieldType of the current field.
	Type() FieldType

	// StringValue returns the string value of the current field.
	StringValue() string

	// IntegerValue returns the integer value of the current field.
	IntegerValue() (int64, error)

	// BooleanValue returns the boolean value of the current field.
	BooleanValue() (bool, error)

	// FloatValue returns the float value of the current field.
	FloatValue() (float64, error)

	// Reset resets the iterator to its initial state.
	Reset()
}

// Points represents a sortable list of points by timestamp.
type Points []Point

// Len implements sort.Interface.
func (a Points) Len() int { return len(a) }

// Less implements sort.Interface.
func (a Points) Less(i, j int) bool { return a[i].Time().Before(a[j].Time()) }

// Swap implements sort.Interface.
func (a Points) Swap(i, j int) { a[i], a[j] = a[j], a[i] }

// point is the default implementation of Point.
type point struct {
	time time.Time

	// text encoding of measurement and tags
	// key must always be stored sorted by tags, if the original line was not sorted,
	// we need to resort it
	key []byte

	// text encoding of field data
	fields []byte

	// text encoding of timestamp
	ts []byte

	// cached version of parsed fields from data
	cachedFields map[string]interface{}

	// cached version of parsed name from key
	cachedName string

	// cached version of parsed tags
	cachedTags Tags

	it fieldIterator
}

const (
	// the number of characters for the largest possible int64 (9223372036854775807)
	maxInt64Digits = 19

	// the number of characters for the smallest possible int64 (-9223372036854775808)
	minInt64Digits = 20

	// the number of characters required for the largest float64 before a range check
	// would occur during parsing
	maxFloat64Digits = 25

	// the number of characters required for smallest float64 before a range check occur
	// would occur during parsing
	minFloat64Digits = 27
)

// ParsePoints returns a slice of Points from a text representation of a point
// with each point separated by newlines.  If any points fail to parse, a non-nil error
// will be returned in addition to the points that parsed successfully.
func ParsePoints(buf []byte) ([]Point, error) {
	return ParsePointsWithPrecision(buf, time.Now().UTC(), "n")
}

// ParsePointsString is identical to ParsePoints but accepts a string.
func ParsePointsString(buf string) ([]Point, error) {
	return ParsePoints([]byte(buf))
}

// ParseKey returns the measurement name and tags from a point.
//
// NOTE: to minimize heap allocations, the returned Tags will refer to subslices of buf.
// This can have the unintended effect preventing buf from being garbage collected.
func ParseKey(buf []byte) (string, Tags, error) {
	// Ignore the error because scanMeasurement returns "missing fields" which we ignore
	// when just parsing a key
	state, i, _ := scanMeasurement(buf, 0)

	var tags Tags
	if state == tagKeyState {
		tags = parseTags(buf)
		// scanMeasurement returns the location of the comma if there are tags, strip that off
		return string(buf[:i-1]), tags, nil
	}
	return string(buf[:i]), tags, nil
}

// ParsePointsWithPrecision is similar to ParsePoints, but allows the
// caller to provide a precision for time.
//
// NOTE: to minimize heap allocations, the returned Points will refer to subslices of buf.
// This can have the unintended effect preventing buf from being garbage collected.
func ParsePointsWithPrecision(buf []byte, defaultTime time.Time, precision string) ([]Point, error) {
	points := make([]Point, 0, bytes.Count(buf, []byte{'\n'})+1)
	var (
		pos    int
		block  []byte
		failed []string
	)
	for pos < len(buf) {
		pos, block = scanLine(buf, pos)
		pos++

		if len(block) == 0 {
			continue
		}

		// lines which start with '#' are comments
		start := skipWhitespace(block, 0)

		// If line is all whitespace, just skip it
		if start >= len(block) {
			continue
		}

		if block[start] == '#' {
			continue
		}

		// strip the newline if one is present
		if block[len(block)-1] == '\n' {
			block = block[:len(block)-1]
		}

		pt, err := parsePoint(block[start:], defaultTime, precision)
		if err != nil {
			failed = append(failed, fmt.Sprintf("unable to parse '%s': %v", string(block[start:]), err))
		} else {
			points = append(points, pt)
		}

	}
	if len(failed) > 0 {
		return points, fmt.Errorf("%s", strings.Join(failed, "\n"))
	}
	return points, nil

}

func parsePoint(buf []byte, defaultTime time.Time, precision string) (Point, error) {
	// scan the first block which is measurement[,tag1=value1,tag2=value=2...]
	pos, key, err := scanKey(buf, 0)
	if err != nil {
		return nil, err
	}

	// measurement name is required
	if len(key) == 0 {
		return nil, fmt.Errorf("missing measurement")
	}

	if len(key) > MaxKeyLength {
		return nil, fmt.Errorf("max key length exceeded: %v > %v", len(key), MaxKeyLength)
	}

	// scan the second block is which is field1=value1[,field2=value2,...]
	pos, fields, err := scanFields(buf, pos)
	if err != nil {
		return nil, err
	}

	// at least one field is required
	if len(fields) == 0 {
		return nil, fmt.Errorf("missing fields")
	}

	// scan the last block which is an optional integer timestamp
	pos, ts, err := scanTime(buf, pos)
	if err != nil {
		return nil, err
	}

	pt := &point{
		key:    key,
		fields: fields,
		ts:     ts,
	}

	if len(ts) == 0 {
		pt.time = defaultTime
		pt.SetPrecision(precision)
	} else {
		ts, err := parseIntBytes(ts, 10, 64)
		if err != nil {
			return nil, err
		}
		pt.time, err = SafeCalcTime(ts, precision)
		if err != nil {
			return nil, err
		}

		// Determine if there are illegal non-whitespace characters after the
		// timestamp block.
		for pos < len(buf) {
			if buf[pos] != ' ' {
				return nil, ErrInvalidPoint
			}
			pos++
		}
	}
	return pt, nil
}

// GetPrecisionMultiplier will return a multiplier for the precision specified.
func GetPrecisionMultiplier(precision string) int64 {
	d := time.Nanosecond
	switch precision {
	case "u":
		d = time.Microsecond
	case "ms":
		d = time.Millisecond
	case "s":
		d = time.Second
	case "m":
		d = time.Minute
	case "h":
		d = time.Hour
	}
	return int64(d)
}

// scanKey scans buf starting at i for the measurement and tag portion of the point.
// It returns the ending position and the byte slice of key within buf.  If there
// are tags, they will be sorted if they are not already.
func scanKey(buf []byte, i int) (int, []byte, error) {
	start := skipWhitespace(buf, i)

	i = start

	// Determines whether the tags are sort, assume they are
	sorted := true

	// indices holds the indexes within buf of the start of each tag.  For example,
	// a buf of 'cpu,host=a,region=b,zone=c' would have indices slice of [4,11,20]
	// which indicates that the first tag starts at buf[4], seconds at buf[11], and
	// last at buf[20]
	indices := make([]int, 100)

	// tracks how many commas we've seen so we know how many values are indices.
	// Since indices is an arbitrarily large slice,
	// we need to know how many values in the buffer are in use.
	commas := 0

	// First scan the Point's measurement.
	state, i, err := scanMeasurement(buf, i)
	if err != nil {
		return i, buf[start:i], err
	}

	// Optionally scan tags if needed.
	if state == tagKeyState {
		i, commas, indices, err = scanTags(buf, i, indices)
		if err != nil {
			return i, buf[start:i], err
		}
	}

	// Now we know where the key region is within buf, and the location of tags, we
	// need to determine if duplicate tags exist and if the tags are sorted. This iterates
	// over the list comparing each tag in the sequence with each other.
	for j := 0; j < commas-1; j++ {
		// get the left and right tags
		_, left := scanTo(buf[indices[j]:indices[j+1]-1], 0, '=')
		_, right := scanTo(buf[indices[j+1]:indices[j+2]-1], 0, '=')

		// If left is greater than right, the tags are not sorted. We do not have to
		// continue because the short path no longer works.
		// If the tags are equal, then there are duplicate tags, and we should abort.
		// If the tags are not sorted, this pass may not find duplicate tags and we
		// need to do a more exhaustive search later.
		if cmp := bytes.Compare(left, right); cmp > 0 {
			sorted = false
			break
		} else if cmp == 0 {
			return i, buf[start:i], fmt.Errorf("duplicate tags")
		}
	}

	// If the tags are not sorted, then sort them.  This sort is inline and
	// uses the tag indices we created earlier.  The actual buffer is not sorted, the
	// indices are using the buffer for value comparison.  After the indices are sorted,
	// the buffer is reconstructed from the sorted indices.
	if !sorted && commas > 0 {
		// Get the measurement name for later
		measurement := buf[start : indices[0]-1]

		// Sort the indices
		indices := indices[:commas]
		insertionSort(0, commas, buf, indices)

		// Create a new key using the measurement and sorted indices
		b := make([]byte, len(buf[start:i]))
		pos := copy(b, measurement)
		for _, i := range indices {
			b[pos] = ','
			pos++
			_, v := scanToSpaceOr(buf, i, ',')
			pos += copy(b[pos:], v)
		}

		// Check again for duplicate tags now that the tags are sorted.
		for j := 0; j < commas-1; j++ {
			// get the left and right tags
			_, left := scanTo(buf[indices[j]:], 0, '=')
			_, right := scanTo(buf[indices[j+1]:], 0, '=')

			// If the tags are equal, then there are duplicate tags, and we should abort.
			// If the tags are not sorted, this pass may not find duplicate tags and we
			// need to do a more exhaustive search later.
			if bytes.Equal(left, right) {
				return i, b, fmt.Errorf("duplicate tags")
			}
		}

		return i, b, nil
	}

	return i, buf[start:i], nil
}

// The following constants allow us to specify which state to move to
// next, when scanning sections of a Point.
const (
	tagKeyState = iota
	tagValueState
	fieldsState
)

// scanMeasurement examines the measurement part of a Point, returning
// the next state to move to, and the current location in the buffer.
func scanMeasurement(buf []byte, i int) (int, int, error) {
	// Check first byte of measurement, anything except a comma is fine.
	// It can't be a space, since whitespace is stripped prior to this
	// function call.
	if i >= len(buf) || buf[i] == ',' {
		return -1, i, fmt.Errorf("missing measurement")
	}

	for {
		i++
		if i >= len(buf) {
			// cpu
			return -1, i, fmt.Errorf("missing fields")
		}

		if buf[i-1] == '\\' {
			// Skip character (it's escaped).
			continue
		}

		// Unescaped comma; move onto scanning the tags.
		if buf[i] == ',' {
			return tagKeyState, i + 1, nil
		}

		// Unescaped space; move onto scanning the fields.
		if buf[i] == ' ' {
			// cpu value=1.0
			return fieldsState, i, nil
		}
	}
}

// scanTags examines all the tags in a Point, keeping track of and
// returning the updated indices slice, number of commas and location
// in buf where to start examining the Point fields.
func scanTags(buf []byte, i int, indices []int) (int, int, []int, error) {
	var (
		err    error
		commas int
		state  = tagKeyState
	)

	for {
		switch state {
		case tagKeyState:
			// Grow our indices slice if we have too many tags.
			if commas >= len(indices) {
				newIndics := make([]int, cap(indices)*2)
				copy(newIndics, indices)
				indices = newIndics
			}
			indices[commas] = i
			commas++

			i, err = scanTagsKey(buf, i)
			state = tagValueState // tag value always follows a tag key
		case tagValueState:
			state, i, err = scanTagsValue(buf, i)
		case fieldsState:
			indices[commas] = i + 1
			return i, commas, indices, nil
		}

		if err != nil {
			return i, commas, indices, err
		}
	}
}

// scanTagsKey scans each character in a tag key.
func scanTagsKey(buf []byte, i int) (int, error) {
	// First character of the key.
	if i >= len(buf) || buf[i] == ' ' || buf[i] == ',' || buf[i] == '=' {
		// cpu,{'', ' ', ',', '='}
		return i, fmt.Errorf("missing tag key")
	}

	// Examine each character in the tag key until we hit an unescaped
	// equals (the tag value), or we hit an error (i.e., unescaped
	// space or comma).
	for {
		i++

		// Either we reached the end of the buffer or we hit an
		// unescaped comma or space.
		if i >= len(buf) ||
			((buf[i] == ' ' || buf[i] == ',') && buf[i-1] != '\\') {
			// cpu,tag{'', ' ', ','}
			return i, fmt.Errorf("missing tag value")
		}

		if buf[i] == '=' && buf[i-1] != '\\' {
			// cpu,tag=
			return i + 1, nil
		}
	}
}

// scanTagsValue scans each character in a tag value.
func scanTagsValue(buf []byte, i int) (int, int, error) {
	// Tag value cannot be empty.
	if i >= len(buf) || buf[i] == ',' || buf[i] == ' ' {
		// cpu,tag={',', ' '}
		return -1, i, fmt.Errorf("missing tag value")
	}

	// Examine each character in the tag value until we hit an unescaped
	// comma (move onto next tag key), an unescaped space (move onto
	// fields), or we error out.
	for {
		i++
		if i >= len(buf) {
			// cpu,tag=value
			return -1, i, fmt.Errorf("missing fields")
		}

		// An unescaped equals sign is an invalid tag value.
		if buf[i] == '=' && buf[i-1] != '\\' {
			// cpu,tag={'=', 'fo=o'}
			return -1, i, fmt.Errorf("invalid tag format")
		}

		if buf[i] == ',' && buf[i-1] != '\\' {
			// cpu,tag=foo,
			return tagKeyState, i + 1, nil
		}

		// cpu,tag=foo value=1.0
		// cpu, tag=foo\= value=1.0
		if buf[i] == ' ' && buf[i-1] != '\\' {
			return fieldsState, i, nil
		}
	}
}

func insertionSort(l, r int, buf []byte, indices []int) {
	for i := l + 1; i < r; i++ {
		for j := i; j > l && less(buf, indices, j, j-1); j-- {
			indices[j], indices[j-1] = indices[j-1], indices[j]
		}
	}
}

func less(buf []byte, indices []int, i, j int) bool {
	// This grabs the tag names for i & j, it ignores the values
	_, a := scanTo(buf, indices[i], '=')
	_, b := scanTo(buf, indices[j], '=')
	return bytes.Compare(a, b) < 0
}

// scanFields scans buf, starting at i for the fields section of a point.  It returns
// the ending position and the byte slice of the fields within buf.
func scanFields(buf []byte, i int) (int, []byte, error) {
	start := skipWhitespace(buf, i)
	i = start
	quoted := false

	// tracks how many '=' we've seen
	equals := 0

	// tracks how many commas we've seen
	commas := 0

	for {
		// reached the end of buf?
		if i >= len(buf) {
			break
		}

		// escaped characters?
		if buf[i] == '\\' && i+1 < len(buf) {
			i += 2
			continue
		}

		// If the value is quoted, scan until we get to the end quote
		// Only quote values in the field value since quotes are not significant
		// in the field key
		if buf[i] == '"' && equals > commas {
			quoted = !quoted
			i++
			continue
		}

		// If we see an =, ensure that there is at least on char before and after it
		if buf[i] == '=' && !quoted {
			equals++

			// check for "... =123" but allow "a\ =123"
			if buf[i-1] == ' ' && buf[i-2] != '\\' {
				return i, buf[start:i], fmt.Errorf("missing field key")
			}

			// check for "...a=123,=456" but allow "a=123,a\,=456"
			if buf[i-1] == ',' && buf[i-2] != '\\' {
				return i, buf[start:i], fmt.Errorf("missing field key")
			}

			// check for "... value="
			if i+1 >= len(buf) {
				return i, buf[start:i], fmt.Errorf("missing field value")
			}

			// check for "... value=,value2=..."
			if buf[i+1] == ',' || buf[i+1] == ' ' {
				return i, buf[start:i], fmt.Errorf("missing field value")
			}

			if isNumeric(buf[i+1]) || buf[i+1] == '-' || buf[i+1] == 'N' || buf[i+1] == 'n' {
				var err error
				i, err = scanNumber(buf, i+1)
				if err != nil {
					return i, buf[start:i], err
				}
				continue
			}
			// If next byte is not a double-quote, the value must be a boolean
			if buf[i+1] != '"' {
				var err error
				i, _, err = scanBoolean(buf, i+1)
				if err != nil {
					return i, buf[start:i], err
				}
				continue
			}
		}

		if buf[i] == ',' && !quoted {
			commas++
		}

		// reached end of block?
		if buf[i] == ' ' && !quoted {
			break
		}
		i++
	}

	if quoted {
		return i, buf[start:i], fmt.Errorf("unbalanced quotes")
	}

	// check that all field sections had key and values (e.g. prevent "a=1,b"
	if equals == 0 || commas != equals-1 {
		return i, buf[start:i], fmt.Errorf("invalid field format")
	}

	return i, buf[start:i], nil
}

// scanTime scans buf, starting at i for the time section of a point. It
// returns the ending position and the byte slice of the timestamp within buf
// and and error if the timestamp is not in the correct numeric format.
func scanTime(buf []byte, i int) (int, []byte, error) {
	start := skipWhitespace(buf, i)
	i = start

	for {
		// reached the end of buf?
		if i >= len(buf) {
			break
		}

		// Reached end of block or trailing whitespace?
		if buf[i] == '\n' || buf[i] == ' ' {
			break
		}

		// Handle negative timestamps
		if i == start && buf[i] == '-' {
			i++
			continue
		}

		// Timestamps should be integers, make sure they are so we don't need
		// to actually  parse the timestamp until needed.
		if buf[i] < '0' || buf[i] > '9' {
			return i, buf[start:i], fmt.Errorf("bad timestamp")
		}
		i++
	}
	return i, buf[start:i], nil
}

func isNumeric(b byte) bool {
	return (b >= '0' && b <= '9') || b == '.'
}

// scanNumber returns the end position within buf, start at i after
// scanning over buf for an integer, or float.  It returns an
// error if a invalid number is scanned.
func scanNumber(buf []byte, i int) (int, error) {
	start := i
	var isInt bool

	// Is negative number?
	if i < len(buf) && buf[i] == '-' {
		i++
		// There must be more characters now, as just '-' is illegal.
		if i == len(buf) {
			return i, ErrInvalidNumber
		}
	}

	// how many decimal points we've see
	decimal := false

	// indicates the number is float in scientific notation
	scientific := false

	for {
		if i >= len(buf) {
			break
		}

		if buf[i] == ',' || buf[i] == ' ' {
			break
		}

		if buf[i] == 'i' && i > start && !isInt {
			isInt = true
			i++
			continue
		}

		if buf[i] == '.' {
			// Can't have more than 1 decimal (e.g. 1.1.1 should fail)
			if decimal {
				return i, ErrInvalidNumber
			}
			decimal = true
		}

		// `e` is valid for floats but not as the first char
		if i > start && (buf[i] == 'e' || buf[i] == 'E') {
			scientific = true
			i++
			continue
		}

		// + and - are only valid at this point if they follow an e (scientific notation)
		if (buf[i] == '+' || buf[i] == '-') && (buf[i-1] == 'e' || buf[i-1] == 'E') {
			i++
			continue
		}

		// NaN is an unsupported value
		if i+2 < len(buf) && (buf[i] == 'N' || buf[i] == 'n') {
			return i, ErrInvalidNumber
		}

		if !isNumeric(buf[i]) {
			return i, ErrInvalidNumber
		}
		i++
	}

	if isInt && (decimal || scientific) {
		return i, ErrInvalidNumber
	}

	numericDigits := i - start
	if isInt {
		numericDigits--
	}
	if decimal {
		numericDigits--
	}
	if buf[start] == '-' {
		numericDigits--
	}

	if numericDigits == 0 {
		return i, ErrInvalidNumber
	}

	// It's more common that numbers will be within min/max range for their type but we need to prevent
	// out or range numbers from being parsed successfully.  This uses some simple heuristics to decide
	// if we should parse the number to the actual type.  It does not do it all the time because it incurs
	// extra allocations and we end up converting the type again when writing points to disk.
	if isInt {
		// Make sure the last char is an 'i' for integers (e.g. 9i10 is not valid)
		if buf[i-1] != 'i' {
			return i, ErrInvalidNumber
		}
		// Parse the int to check bounds the number of digits could be larger than the max range
		// We subtract 1 from the index to remove the `i` from our tests
		if len(buf[start:i-1]) >= maxInt64Digits || len(buf[start:i-1]) >= minInt64Digits {
			if _, err := parseIntBytes(buf[start:i-1], 10, 64); err != nil {
				return i, fmt.Errorf("unable to parse integer %s: %s", buf[start:i-1], err)
			}
		}
	} else {
		// Parse the float to check bounds if it's scientific or the number of digits could be larger than the max range
		if scientific || len(buf[start:i]) >= maxFloat64Digits || len(buf[start:i]) >= minFloat64Digits {
			if _, err := parseFloatBytes(buf[start:i], 10); err != nil {
				return i, fmt.Errorf("invalid float")
			}
		}
	}

	return i, nil
}

// scanBoolean returns the end position within buf, start at i after
// scanning over buf for boolean. Valid values for a boolean are
// t, T, true, TRUE, f, F, false, FALSE.  It returns an error if a invalid boolean
// is scanned.
func scanBoolean(buf []byte, i int) (int, []byte, error) {
	start := i

	if i < len(buf) && (buf[i] != 't' && buf[i] != 'f' && buf[i] != 'T' && buf[i] != 'F') {
		return i, buf[start:i], fmt.Errorf("invalid boolean")
	}

	i++
	for {
		if i >= len(buf) {
			break
		}

		if buf[i] == ',' || buf[i] == ' ' {
			break
		}
		i++
	}

	// Single char bool (t, T, f, F) is ok
	if i-start == 1 {
		return i, buf[start:i], nil
	}

	// length must be 4 for true or TRUE
	if (buf[start] == 't' || buf[start] == 'T') && i-start != 4 {
		return i, buf[start:i], fmt.Errorf("invalid boolean")
	}

	// length must be 5 for false or FALSE
	if (buf[start] == 'f' || buf[start] == 'F') && i-start != 5 {
		return i, buf[start:i], fmt.Errorf("invalid boolean")
	}

	// Otherwise
	valid := false
	switch buf[start] {
	case 't':
		valid = bytes.Equal(buf[start:i], []byte("true"))
	case 'f':
		valid = bytes.Equal(buf[start:i], []byte("false"))
	case 'T':
		valid = bytes.Equal(buf[start:i], []byte("TRUE")) || bytes.Equal(buf[start:i], []byte("True"))
	case 'F':
		valid = bytes.Equal(buf[start:i], []byte("FALSE")) || bytes.Equal(buf[start:i], []byte("False"))
	}

	if !valid {
		return i, buf[start:i], fmt.Errorf("invalid boolean")
	}

	return i, buf[start:i], nil

}

// skipWhitespace returns the end position within buf, starting at i after
// scanning over spaces in tags.
func skipWhitespace(buf []byte, i int) int {
	for i < len(buf) {
		if buf[i] != ' ' && buf[i] != '\t' && buf[i] != 0 {
			break
		}
		i++
	}
	return i
}

// scanLine returns the end position in buf and the next line found within
// buf.
func scanLine(buf []byte, i int) (int, []byte) {
	start := i
	quoted := false
	fields := false

	// tracks how many '=' and commas we've seen
	// this duplicates some of the functionality in scanFields
	equals := 0
	commas := 0
	for {
		// reached the end of buf?
		if i >= len(buf) {
			break
		}

		// skip past escaped characters
		if buf[i] == '\\' {
			i += 2
			continue
		}

		if buf[i] == ' ' {
			fields = true
		}

		// If we see a double quote, makes sure it is not escaped
		if fields {
			if !quoted && buf[i] == '=' {
				i++
				equals++
				continue
			} else if !quoted && buf[i] == ',' {
				i++
				commas++
				continue
			} else if buf[i] == '"' && equals > commas {
				i++
				quoted = !quoted
				continue
			}
		}

		if buf[i] == '\n' && !quoted {
			break
		}

		i++
	}

	return i, buf[start:i]
}

// scanTo returns the end position in buf and the next consecutive block
// of bytes, starting from i and ending with stop byte, where stop byte
// has not been escaped.
//
// If there are leading spaces, they are skipped.
func scanTo(buf []byte, i int, stop byte) (int, []byte) {
	start := i
	for {
		// reached the end of buf?
		if i >= len(buf) {
			break
		}

		// Reached unescaped stop value?
		if buf[i] == stop && (i == 0 || buf[i-1] != '\\') {
			break
		}
		i++
	}

	return i, buf[start:i]
}

// scanTo returns the end position in buf and the next consecutive block
// of bytes, starting from i and ending with stop byte.  If there are leading
// spaces, they are skipped.
func scanToSpaceOr(buf []byte, i int, stop byte) (int, []byte) {
	start := i
	if buf[i] == stop || buf[i] == ' ' {
		return i, buf[start:i]
	}

	for {
		i++
		if buf[i-1] == '\\' {
			continue
		}

		// reached the end of buf?
		if i >= len(buf) {
			return i, buf[start:i]
		}

		// reached end of block?
		if buf[i] == stop || buf[i] == ' ' {
			return i, buf[start:i]
		}
	}
}

func scanTagValue(buf []byte, i int) (int, []byte) {
	start := i
	for {
		if i >= len(buf) {
			break
		}

		if buf[i] == ',' && buf[i-1] != '\\' {
			break
		}
		i++
	}
	if i > len(buf) {
		return i, nil
	}
	return i, buf[start:i]
}

func scanFieldValue(buf []byte, i int) (int, []byte) {
	start := i
	quoted := false
	for i < len(buf) {
		// Only escape char for a field value is a double-quote and backslash
		if buf[i] == '\\' && i+1 < len(buf) && (buf[i+1] == '"' || buf[i+1] == '\\') {
			i += 2
			continue
		}

		// Quoted value? (e.g. string)
		if buf[i] == '"' {
			i++
			quoted = !quoted
			continue
		}

		if buf[i] == ',' && !quoted {
			break
		}
		i++
	}
	return i, buf[start:i]
}

func escapeMeasurement(in []byte) []byte {
	for b, esc := range measurementEscapeCodes {
		in = bytes.Replace(in, []byte{b}, esc, -1)
	}
	return in
}

func unescapeMeasurement(in []byte) []byte {
	for b, esc := range measurementEscapeCodes {
		in = bytes.Replace(in, esc, []byte{b}, -1)
	}
	return in
}

func escapeTag(in []byte) []byte {
	for b, esc := range tagEscapeCodes {
		if bytes.IndexByte(in, b) != -1 {
			in = bytes.Replace(in, []byte{b}, esc, -1)
		}
	}
	return in
}

func unescapeTag(in []byte) []byte {
	if bytes.IndexByte(in, '\\') == -1 {
		return in
	}

	for b, esc := range tagEscapeCodes {
		if bytes.IndexByte(in, b) != -1 {
			in = bytes.Replace(in, esc, []byte{b}, -1)
		}
	}
	return in
}

// escapeStringFieldReplacer replaces double quotes and backslashes
// with the same character preceded by a backslash.
// As of Go 1.7 this benchmarked better in allocations and CPU time
// compared to iterating through a string byte-by-byte and appending to a new byte slice,
// calling strings.Replace twice, and better than (*Regex).ReplaceAllString.
var escapeStringFieldReplacer = strings.NewReplacer(`"`, `\"`, `\`, `\\`)

// EscapeStringField returns a copy of in with any double quotes or
// backslashes with escaped values.
func EscapeStringField(in string) string {
	return escapeStringFieldReplacer.Replace(in)
}

// unescapeStringField returns a copy of in with any escaped double-quotes
// or backslashes unescaped.
func unescapeStringField(in string) string {
	if strings.IndexByte(in, '\\') == -1 {
		return in
	}

	var out []byte
	i := 0
	for {
		if i >= len(in) {
			break
		}
		// unescape backslashes
		if in[i] == '\\' && i+1 < len(in) && in[i+1] == '\\' {
			out = append(out, '\\')
			i += 2
			continue
		}
		// unescape double-quotes
		if in[i] == '\\' && i+1 < len(in) && in[i+1] == '"' {
			out = append(out, '"')
			i += 2
			continue
		}
		out = append(out, in[i])
		i++

	}
	return string(out)
}

// NewPoint returns a new point with the given measurement name, tags, fields and timestamp.  If
// an unsupported field value (NaN) or out of range time is passed, this function returns an error.
func NewPoint(name string, tags Tags, fields Fields, t time.Time) (Point, error) {
	key, err := pointKey(name, tags, fields, t)
	if err != nil {
		return nil, err
	}

	return &point{
		key:    key,
		time:   t,
		fields: fields.MarshalBinary(),
	}, nil
}

// pointKey checks some basic requirements for valid points, and returns the
// key, along with an possible error.
func pointKey(measurement string, tags Tags, fields Fields, t time.Time) ([]byte, error) {
	if len(fields) == 0 {
		return nil, ErrPointMustHaveAField
	}

	if !t.IsZero() {
		if err := CheckTime(t); err != nil {
			return nil, err
		}
	}

	for key, value := range fields {
		switch value := value.(type) {
		case float64:
			// Ensure the caller validates and handles invalid field values
			if math.IsNaN(value) {
				return nil, fmt.Errorf("NaN is an unsupported value for field %s", key)
			}
		case float32:
			// Ensure the caller validates and handles invalid field values
			if math.IsNaN(float64(value)) {
				return nil, fmt.Errorf("NaN is an unsupported value for field %s", key)
			}
		}
		if len(key) == 0 {
			return nil, fmt.Errorf("all fields must have non-empty names")
		}
	}

	key := MakeKey([]byte(measurement), tags)
	if len(key) > MaxKeyLength {
		return nil, fmt.Errorf("max key length exceeded: %v > %v", len(key), MaxKeyLength)
	}

	return key, nil
}

// NewPointFromBytes returns a new Point from a marshalled Point.
func NewPointFromBytes(b []byte) (Point, error) {
	p := &point{}
	if err := p.UnmarshalBinary(b); err != nil {
		return nil, err
	}

	// This does some basic validation to ensure there are fields and they
	// can be unmarshalled as well.
	iter := p.FieldIterator()
	var hasField bool
	for iter.Next() {
		if len(iter.FieldKey()) == 0 {
			continue
		}
		hasField = true
		switch iter.Type() {
		case Float:
			_, err := iter.FloatValue()
			if err != nil {
				return nil, fmt.Errorf("unable to unmarshal field %s: %s", string(iter.FieldKey()), err)
			}
		case Integer:
			_, err := iter.IntegerValue()
			if err != nil {
				return nil, fmt.Errorf("unable to unmarshal field %s: %s", string(iter.FieldKey()), err)
			}
		case String:
			// Skip since this won't return an error
		case Boolean:
			_, err := iter.BooleanValue()
			if err != nil {
				return nil, fmt.Errorf("unable to unmarshal field %s: %s", string(iter.FieldKey()), err)
			}
		}
	}

	if !hasField {
		return nil, ErrPointMustHaveAField
	}

	return p, nil
}

// MustNewPoint returns a new point with the given measurement name, tags, fields and timestamp.  If
// an unsupported field value (NaN) is passed, this function panics.
func MustNewPoint(name string, tags Tags, fields Fields, time time.Time) Point {
	pt, err := NewPoint(name, tags, fields, time)
	if err != nil {
		panic(err.Error())
	}
	return pt
}

// Key returns the key (measurement joined with tags) of the point.
func (p *point) Key() []byte {
	return p.key
}

func (p *point) name() []byte {
	_, name := scanTo(p.key, 0, ',')
	return name
}

// Name return the measurement name for the point.
func (p *point) Name() string {
	if p.cachedName != "" {
		return p.cachedName
	}
	p.cachedName = string(escape.Unescape(p.name()))
	return p.cachedName
}

// SetName updates the measurement name for the point.
func (p *point) SetName(name string) {
	p.cachedName = ""
	p.key = MakeKey([]byte(name), p.Tags())
}

// Time return the timestamp for the point.
func (p *point) Time() time.Time {
	return p.time
}

// SetTime updates the timestamp for the point.
func (p *point) SetTime(t time.Time) {
	p.time = t
}

// Round will round the timestamp of the point to the given duration.
func (p *point) Round(d time.Duration) {
	p.time = p.time.Round(d)
}

// Tags returns the tag set for the point.
func (p *point) Tags() Tags {
	if p.cachedTags != nil {
		return p.cachedTags
	}
	p.cachedTags = parseTags(p.key)
	return p.cachedTags
}

func parseTags(buf []byte) Tags {
	if len(buf) == 0 {
		return nil
	}

	pos, name := scanTo(buf, 0, ',')

	// it's an empty key, so there are no tags
	if len(name) == 0 {
		return nil
	}

	tags := make(Tags, 0, bytes.Count(buf, []byte(",")))
	hasEscape := bytes.IndexByte(buf, '\\') != -1

	i := pos + 1
	var key, value []byte
	for {
		if i >= len(buf) {
			break
		}
		i, key = scanTo(buf, i, '=')
		i, value = scanTagValue(buf, i+1)

		if len(value) == 0 {
			continue
		}

		if hasEscape {
			tags = append(tags, NewTag(unescapeTag(key), unescapeTag(value)))
		} else {
			tags = append(tags, NewTag(key, value))
		}

		i++
	}

	return tags
}

// MakeKey creates a key for a set of tags.
func MakeKey(name []byte, tags Tags) []byte {
	// unescape the name and then re-escape it to avoid double escaping.
	// The key should always be stored in escaped form.
	return append(escapeMeasurement(unescapeMeasurement(name)), tags.HashKey()...)
}

// SetTags replaces the tags for the point.
func (p *point) SetTags(tags Tags) {
	p.key = MakeKey([]byte(p.Name()), tags)
	p.cachedTags = tags
}

// AddTag adds or replaces a tag value for a point.
func (p *point) AddTag(key, value string) {
	tags := p.Tags()
	tags = append(tags, Tag{Key: []byte(key), Value: []byte(value)})
	sort.Sort(tags)
	p.cachedTags = tags
	p.key = MakeKey([]byte(p.Name()), tags)
}

// Fields returns the fields for the point.
func (p *point) Fields() (Fields, error) {
	if p.cachedFields != nil {
		return p.cachedFields, nil
	}
	cf, err := p.unmarshalBinary()
	if err != nil {
		return nil, err
	}
	p.cachedFields = cf
	return p.cachedFields, nil
}

// SetPrecision will round a time to the specified precision.
func (p *point) SetPrecision(precision string) {
	switch precision {
	case "n":
	case "u":
		p.SetTime(p.Time().Truncate(time.Microsecond))
	case "ms":
		p.SetTime(p.Time().Truncate(time.Millisecond))
	case "s":
		p.SetTime(p.Time().Truncate(time.Second))
	case "m":
		p.SetTime(p.Time().Truncate(time.Minute))
	case "h":
		p.SetTime(p.Time().Truncate(time.Hour))
	}
}

// String returns the string representation of the point.
func (p *point) String() string {
	if p.Time().IsZero() {
		return string(p.Key()) + " " + string(p.fields)
	}
	return string(p.Key()) + " " + string(p.fields) + " " + strconv.FormatInt(p.UnixNano(), 10)
}

// AppendString appends the string representation of the point to buf.
func (p *point) AppendString(buf []byte) []byte {
	buf = append(buf, p.key...)
	buf = append(buf, ' ')
	buf = append(buf, p.fields...)

	if !p.time.IsZero() {
		buf = append(buf, ' ')
		buf = strconv.AppendInt(buf, p.UnixNano(), 10)
	}

	return buf
}

// StringSize returns the length of the string that would be returned by String().
func (p *point) StringSize() int {
	size := len(p.key) + len(p.fields) + 1

	if !p.time.IsZero() {
		digits := 1 // even "0" has one digit
		t := p.UnixNano()
		if t < 0 {
			// account for negative sign, then negate
			digits++
			t = -t
		}
		for t > 9 { // already accounted for one digit
			digits++
			t /= 10
		}
		size += digits + 1 // digits and a space
	}

	return size
}

// MarshalBinary returns a binary representation of the point.
func (p *point) MarshalBinary() ([]byte, error) {
	if len(p.fields) == 0 {
		return nil, ErrPointMustHaveAField
	}

	tb, err := p.time.MarshalBinary()
	if err != nil {
		return nil, err
	}

	b := make([]byte, 8+len(p.key)+len(p.fields)+len(tb))
	i := 0

	binary.BigEndian.PutUint32(b[i:], uint32(len(p.key)))
	i += 4

	i += copy(b[i:], p.key)

	binary.BigEndian.PutUint32(b[i:i+4], uint32(len(p.fields)))
	i += 4

	i += copy(b[i:], p.fields)

	copy(b[i:], tb)
	return b, nil
}

// UnmarshalBinary decodes a binary representation of the point into a point struct.
func (p *point) UnmarshalBinary(b []byte) error {
	var n int

	// Read key length.
	if len(b) < 4 {
		return io.ErrShortBuffer
	}
	n, b = int(binary.BigEndian.Uint32(b[:4])), b[4:]

	// Read key.
	if len(b) < n {
		return io.ErrShortBuffer
	}
	p.key, b = b[:n], b[n:]

	// Read fields length.
	if len(b) < 4 {
		return io.ErrShortBuffer
	}
	n, b = int(binary.BigEndian.Uint32(b[:4])), b[4:]

	// Read fields.
	if len(b) < n {
		return io.ErrShortBuffer
	}
	p.fields, b = b[:n], b[n:]

	// Read timestamp.
	if err := p.time.UnmarshalBinary(b); err != nil {
		return err
	}
	return nil
}

// PrecisionString returns a string representation of the point. If there
// is a timestamp associated with the point then it will be specified in the
// given unit.
func (p *point) PrecisionString(precision string) string {
	if p.Time().IsZero() {
		return fmt.Sprintf("%s %s", p.Key(), string(p.fields))
	}
	return fmt.Sprintf("%s %s %d", p.Key(), string(p.fields),
		p.UnixNano()/GetPrecisionMultiplier(precision))
}

// RoundedString returns a string representation of the point. If there
// is a timestamp associated with the point, then it will be rounded to the
// given duration.
func (p *point) RoundedString(d time.Duration) string {
	if p.Time().IsZero() {
		return fmt.Sprintf("%s %s", p.Key(), string(p.fields))
	}
	return fmt.Sprintf("%s %s %d", p.Key(), string(p.fields),
		p.time.Round(d).UnixNano())
}

func (p *point) unmarshalBinary() (Fields, error) {
	iter := p.FieldIterator()
	fields := make(Fields, 8)
	for iter.Next() {
		if len(iter.FieldKey()) == 0 {
			continue
		}
		switch iter.Type() {
		case Float:
			v, err := iter.FloatValue()
			if err != nil {
				return nil, fmt.Errorf("unable to unmarshal field %s: %s", string(iter.FieldKey()), err)
			}
			fields[string(iter.FieldKey())] = v
		case Integer:
			v, err := iter.IntegerValue()
			if err != nil {
				return nil, fmt.Errorf("unable to unmarshal field %s: %s", string(iter.FieldKey()), err)
			}
			fields[string(iter.FieldKey())] = v
		case String:
			fields[string(iter.FieldKey())] = iter.StringValue()
		case Boolean:
			v, err := iter.BooleanValue()
			if err != nil {
				return nil, fmt.Errorf("unable to unmarshal field %s: %s", string(iter.FieldKey()), err)
			}
			fields[string(iter.FieldKey())] = v
		}
	}
	return fields, nil
}

// HashID returns a non-cryptographic checksum of the point's key.
func (p *point) HashID() uint64 {
	h := NewInlineFNV64a()
	h.Write(p.key)
	sum := h.Sum64()
	return sum
}

// UnixNano returns the timestamp of the point as nanoseconds since Unix epoch.
func (p *point) UnixNano() int64 {
	return p.Time().UnixNano()
}

// Split will attempt to return multiple points with the same timestamp whose
// string representations are no longer than size. Points with a single field or
// a point without a timestamp may exceed the requested size.
func (p *point) Split(size int) []Point {
	if p.time.IsZero() || len(p.String()) <= size {
		return []Point{p}
	}

	// key string, timestamp string, spaces
	size -= len(p.key) + len(strconv.FormatInt(p.time.UnixNano(), 10)) + 2

	var points []Point
	var start, cur int

	for cur < len(p.fields) {
		end, _ := scanTo(p.fields, cur, '=')
		end, _ = scanFieldValue(p.fields, end+1)

		if cur > start && end-start > size {
			points = append(points, &point{
				key:    p.key,
				time:   p.time,
				fields: p.fields[start : cur-1],
			})
			start = cur
		}

		cur = end + 1
	}

	points = append(points, &point{
		key:    p.key,
		time:   p.time,
		fields: p.fields[start:],
	})

	return points
}

// Tag represents a single key/value tag pair.
type Tag struct {
	Key   []byte
	Value []byte
}

// NewTag returns a new Tag.
func NewTag(key, value []byte) Tag {
	return Tag{
		Key:   key,
		Value: value,
	}
}

// Size returns the size of the key and value.
func (t Tag) Size() int { return len(t.Key) + len(t.Value) }

// Clone returns a shallow copy of Tag.
//
// Tags associated with a Point created by ParsePointsWithPrecision will hold references to the byte slice that was parsed.
// Use Clone to create a Tag with new byte slices that do not refer to the argument to ParsePointsWithPrecision.
func (t Tag) Clone() Tag {
	other := Tag{
		Key:   make([]byte, len(t.Key)),
		Value: make([]byte, len(t.Value)),
	}

	copy(other.Key, t.Key)
	copy(other.Value, t.Value)

	return other
}

// String returns the string reprsentation of the tag.
func (t *Tag) String() string {
	var buf bytes.Buffer
	buf.WriteByte('{')
	buf.WriteString(string(t.Key))
	buf.WriteByte(' ')
	buf.WriteString(string(t.Value))
	buf.WriteByte('}')
	return buf.String()
}

// Tags represents a sorted list of tags.
type Tags []Tag

// NewTags returns a new Tags from a map.
func NewTags(m map[string]string) Tags {
	if len(m) == 0 {
		return nil
	}
	a := make(Tags, 0, len(m))
	for k, v := range m {
		a = append(a, NewTag([]byte(k), []byte(v)))
	}
	sort.Sort(a)
	return a
}

// String returns the string representation of the tags.
func (a Tags) String() string {
	var buf bytes.Buffer
	buf.WriteByte('[')
	for i := range a {
		buf.WriteString(a[i].String())
		if i < len(a)-1 {
			buf.WriteByte(' ')
		}
	}
	buf.WriteByte(']')
	return buf.String()
}

// Size returns the number of bytes needed to store all tags. Note, this is
// the number of bytes needed to store all keys and values and does not account
// for data structures or delimiters for example.
func (a Tags) Size() int {
	var total int
	for _, t := range a {
		total += t.Size()
	}
	return total
}

// Clone returns a copy of the slice where the elements are a result of calling `Clone` on the original elements
//
// Tags associated with a Point created by ParsePointsWithPrecision will hold references to the byte slice that was parsed.
// Use Clone to create Tags with new byte slices that do not refer to the argument to ParsePointsWithPrecision.
func (a Tags) Clone() Tags {
	if len(a) == 0 {
		return nil
	}

	others := make(Tags, len(a))
	for i := range a {
		others[i] = a[i].Clone()
	}

	return others
}

func (a Tags) Len() int           { return len(a) }
func (a Tags) Less(i, j int) bool { return bytes.Compare(a[i].Key, a[j].Key) == -1 }
func (a Tags) Swap(i, j int)      { a[i], a[j] = a[j], a[i] }

// Equal returns true if a equals other.
func (a Tags) Equal(other Tags) bool {
	if len(a) != len(other) {
		return false
	}
	for i := range a {
		if !bytes.Equal(a[i].Key, other[i].Key) || !bytes.Equal(a[i].Value, other[i].Value) {
			return false
		}
	}
	return true
}

// CompareTags returns -1 if a < b, 1 if a > b, and 0 if a == b.
func CompareTags(a, b Tags) int {
	// Compare each key & value until a mismatch.
	for i := 0; i < len(a) && i < len(b); i++ {
		if cmp := bytes.Compare(a[i].Key, b[i].Key); cmp != 0 {
			return cmp
		}
		if cmp := bytes.Compare(a[i].Value, b[i].Value); cmp != 0 {
			return cmp
		}
	}

	// If all tags are equal up to this point then return shorter tagset.
	if len(a) < len(b) {
		return -1
	} else if len(a) > len(b) {
		return 1
	}

	// All tags are equal.
	return 0
}

// Get returns the value for a key.
func (a Tags) Get(key []byte) []byte {
	// OPTIMIZE: Use sort.Search if tagset is large.

	for _, t := range a {
		if bytes.Equal(t.Key, key) {
			return t.Value
		}
	}
	return nil
}

// GetString returns the string value for a string key.
func (a Tags) GetString(key string) string {
	return string(a.Get([]byte(key)))
}

// Set sets the value for a key.
func (a *Tags) Set(key, value []byte) {
	for i, t := range *a {
		if bytes.Equal(t.Key, key) {
			(*a)[i].Value = value
			return
		}
	}
	*a = append(*a, Tag{Key: key, Value: value})
	sort.Sort(*a)
}

// SetString sets the string value for a string key.
func (a *Tags) SetString(key, value string) {
	a.Set([]byte(key), []byte(value))
}

// Delete removes a tag by key.
func (a *Tags) Delete(key []byte) {
	for i, t := range *a {
		if bytes.Equal(t.Key, key) {
			copy((*a)[i:], (*a)[i+1:])
			(*a)[len(*a)-1] = Tag{}
			*a = (*a)[:len(*a)-1]
			return
		}
	}
}

// Map returns a map representation of the tags.
func (a Tags) Map() map[string]string {
	m := make(map[string]string, len(a))
	for _, t := range a {
		m[string(t.Key)] = string(t.Value)
	}
	return m
}

// Merge merges the tags combining the two. If both define a tag with the
// same key, the merged value overwrites the old value.
// A new map is returned.
func (a Tags) Merge(other map[string]string) Tags {
	merged := make(map[string]string, len(a)+len(other))
	for _, t := range a {
		merged[string(t.Key)] = string(t.Value)
	}
	for k, v := range other {
		merged[k] = v
	}
	return NewTags(merged)
}

// HashKey hashes all of a tag's keys.
func (a Tags) HashKey() []byte {
	// Empty maps marshal to empty bytes.
	if len(a) == 0 {
		return nil
	}

	escaped := make(Tags, 0, len(a))
	for _, t := range a {
		ek := escapeTag(t.Key)
		ev := escapeTag(t.Value)

		if len(ev) > 0 {
			escaped = append(escaped, Tag{Key: ek, Value: ev})
		}
	}

	// Extract keys and determine final size.
	sz := len(escaped) + (len(escaped) * 2) // separators
	keys := make([][]byte, len(escaped)+1)
	for i, t := range escaped {
		keys[i] = t.Key
		sz += len(t.Key) + len(t.Value)
	}
	keys = keys[:len(escaped)]
	sort.Sort(byteSlices(keys))

	// Generate marshaled bytes.
	b := make([]byte, sz)
	buf := b
	idx := 0
	for i, k := range keys {
		buf[idx] = ','
		idx++
		copy(buf[idx:idx+len(k)], k)
		idx += len(k)
		buf[idx] = '='
		idx++
		v := escaped[i].Value
		copy(buf[idx:idx+len(v)], v)
		idx += len(v)
	}
	return b[:idx]
}

// CopyTags returns a shallow copy of tags.
func CopyTags(a Tags) Tags {
	other := make(Tags, len(a))
	copy(other, a)
	return other
}

// DeepCopyTags returns a deep copy of tags.
func DeepCopyTags(a Tags) Tags {
	// Calculate size of keys/values in bytes.
	var n int
	for _, t := range a {
		n += len(t.Key) + len(t.Value)
	}

	// Build single allocation for all key/values.
	buf := make([]byte, n)

	// Copy tags to new set.
	other := make(Tags, len(a))
	for i, t := range a {
		copy(buf, t.Key)
		other[i].Key, buf = buf[:len(t.Key)], buf[len(t.Key):]

		copy(buf, t.Value)
		other[i].Value, buf = buf[:len(t.Value)], buf[len(t.Value):]
	}

	return other
}

// Fields represents a mapping between a Point's field names and their
// values.
type Fields map[string]interface{}

// FieldIterator retuns a FieldIterator that can be used to traverse the
// fields of a point without constructing the in-memory map.
func (p *point) FieldIterator() FieldIterator {
	p.Reset()
	return p
}

type fieldIterator struct {
	start, end  int
	key, keybuf []byte
	valueBuf    []byte
	fieldType   FieldType
}

// Next indicates whether there any fields remaining.
func (p *point) Next() bool {
	p.it.start = p.it.end
	if p.it.start >= len(p.fields) {
		return false
	}

	p.it.end, p.it.key = scanTo(p.fields, p.it.start, '=')
	if escape.IsEscaped(p.it.key) {
		p.it.keybuf = escape.AppendUnescaped(p.it.keybuf[:0], p.it.key)
		p.it.key = p.it.keybuf
	}

	p.it.end, p.it.valueBuf = scanFieldValue(p.fields, p.it.end+1)
	p.it.end++

	if len(p.it.valueBuf) == 0 {
		p.it.fieldType = Empty
		return true
	}

	c := p.it.valueBuf[0]

	if c == '"' {
		p.it.fieldType = String
		return true
	}

	if strings.IndexByte(`0123456789-.nNiI`, c) >= 0 {
		if p.it.valueBuf[len(p.it.valueBuf)-1] == 'i' {
			p.it.fieldType = Integer
			p.it.valueBuf = p.it.valueBuf[:len(p.it.valueBuf)-1]
		} else {
			p.it.fieldType = Float
		}
		return true
	}

	// to keep the same behavior that currently exists, default to boolean
	p.it.fieldType = Boolean
	return true
}

// FieldKey returns the key of the current field.
func (p *point) FieldKey() []byte {
	return p.it.key
}

// Type returns the FieldType of the current field.
func (p *point) Type() FieldType {
	return p.it.fieldType
}

// StringValue returns the string value of the current field.
func (p *point) StringValue() string {
	return unescapeStringField(string(p.it.valueBuf[1 : len(p.it.valueBuf)-1]))
}

// IntegerValue returns the integer value of the current field.
func (p *point) IntegerValue() (int64, error) {
	n, err := parseIntBytes(p.it.valueBuf, 10, 64)
	if err != nil {
		return 0, fmt.Errorf("unable to parse integer value %q: %v", p.it.valueBuf, err)
	}
	return n, nil
}

// BooleanValue returns the boolean value of the current field.
func (p *point) BooleanValue() (bool, error) {
	b, err := parseBoolBytes(p.it.valueBuf)
	if err != nil {
		return false, fmt.Errorf("unable to parse bool value %q: %v", p.it.valueBuf, err)
	}
	return b, nil
}

// FloatValue returns the float value of the current field.
func (p *point) FloatValue() (float64, error) {
	f, err := parseFloatBytes(p.it.valueBuf, 64)
	if err != nil {
		return 0, fmt.Errorf("unable to parse floating point value %q: %v", p.it.valueBuf, err)
	}
	return f, nil
}

<<<<<<< HEAD
// Delete deletes the current field.
func (p *point) Delete() {
	switch {
	case p.it.end == p.it.start:
	case p.it.end >= len(p.fields):
		// Remove the trailing comma if there are more than one fields
		p.fields = bytes.TrimSuffix(p.fields[:p.it.start], []byte(","))

	case p.it.start == 0:
		p.fields = p.fields[p.it.end:]
	default:
		p.fields = append(p.fields[:p.it.start], p.fields[p.it.end:]...)
	}

	p.it.end = p.it.start
	p.it.key = nil
	p.it.valueBuf = nil
	p.it.fieldType = Empty
}

=======
>>>>>>> e6e5968c
// Reset resets the iterator to its initial state.
func (p *point) Reset() {
	p.it.fieldType = Empty
	p.it.key = nil
	p.it.valueBuf = nil
	p.it.start = 0
	p.it.end = 0
}

// MarshalBinary encodes all the fields to their proper type and returns the binary
// represenation
// NOTE: uint64 is specifically not supported due to potential overflow when we decode
// again later to an int64
// NOTE2: uint is accepted, and may be 64 bits, and is for some reason accepted...
func (p Fields) MarshalBinary() []byte {
	var b []byte
	keys := make([]string, 0, len(p))

	for k := range p {
		keys = append(keys, k)
	}

	// Not really necessary, can probably be removed.
	sort.Strings(keys)

	for i, k := range keys {
		if i > 0 {
			b = append(b, ',')
		}
		b = appendField(b, k, p[k])
	}

	return b
}

func appendField(b []byte, k string, v interface{}) []byte {
	b = append(b, []byte(escape.String(k))...)
	b = append(b, '=')

	// check popular types first
	switch v := v.(type) {
	case float64:
		b = strconv.AppendFloat(b, v, 'f', -1, 64)
	case int64:
		b = strconv.AppendInt(b, v, 10)
		b = append(b, 'i')
	case string:
		b = append(b, '"')
		b = append(b, []byte(EscapeStringField(v))...)
		b = append(b, '"')
	case bool:
		b = strconv.AppendBool(b, v)
	case int32:
		b = strconv.AppendInt(b, int64(v), 10)
		b = append(b, 'i')
	case int16:
		b = strconv.AppendInt(b, int64(v), 10)
		b = append(b, 'i')
	case int8:
		b = strconv.AppendInt(b, int64(v), 10)
		b = append(b, 'i')
	case int:
		b = strconv.AppendInt(b, int64(v), 10)
		b = append(b, 'i')
	case uint32:
		b = strconv.AppendInt(b, int64(v), 10)
		b = append(b, 'i')
	case uint16:
		b = strconv.AppendInt(b, int64(v), 10)
		b = append(b, 'i')
	case uint8:
		b = strconv.AppendInt(b, int64(v), 10)
		b = append(b, 'i')
	// TODO: 'uint' should be considered just as "dangerous" as a uint64,
	// perhaps the value should be checked and capped at MaxInt64? We could
	// then include uint64 as an accepted value
	case uint:
		b = strconv.AppendInt(b, int64(v), 10)
		b = append(b, 'i')
	case float32:
		b = strconv.AppendFloat(b, float64(v), 'f', -1, 32)
	case []byte:
		b = append(b, v...)
	case nil:
		// skip
	default:
		// Can't determine the type, so convert to string
		b = append(b, '"')
		b = append(b, []byte(EscapeStringField(fmt.Sprintf("%v", v)))...)
		b = append(b, '"')

	}

	return b
}

type byteSlices [][]byte

func (a byteSlices) Len() int           { return len(a) }
func (a byteSlices) Less(i, j int) bool { return bytes.Compare(a[i], a[j]) == -1 }
func (a byteSlices) Swap(i, j int)      { a[i], a[j] = a[j], a[i] }<|MERGE_RESOLUTION|>--- conflicted
+++ resolved
@@ -2048,29 +2048,6 @@
 	return f, nil
 }
 
-<<<<<<< HEAD
-// Delete deletes the current field.
-func (p *point) Delete() {
-	switch {
-	case p.it.end == p.it.start:
-	case p.it.end >= len(p.fields):
-		// Remove the trailing comma if there are more than one fields
-		p.fields = bytes.TrimSuffix(p.fields[:p.it.start], []byte(","))
-
-	case p.it.start == 0:
-		p.fields = p.fields[p.it.end:]
-	default:
-		p.fields = append(p.fields[:p.it.start], p.fields[p.it.end:]...)
-	}
-
-	p.it.end = p.it.start
-	p.it.key = nil
-	p.it.valueBuf = nil
-	p.it.fieldType = Empty
-}
-
-=======
->>>>>>> e6e5968c
 // Reset resets the iterator to its initial state.
 func (p *point) Reset() {
 	p.it.fieldType = Empty
